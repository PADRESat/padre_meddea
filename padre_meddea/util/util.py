"""
This module provides general utility functions.
"""

from pathlib import Path
import warnings
import numpy as np

from astropy.time import Time, TimeDelta
import astropy.units as u
from ccsdspy.utils import split_packet_bytes, split_by_apid

from swxsoc.util import create_science_filename

from padre_meddea import EPOCH, APID

__all__ = [
    "create_science_filename",
    "calc_time",
    "has_baseline",
    "is_consecutive",
    "channel_to_pixel",
]


def calc_time(pkt_time_s, pkt_time_clk=0, ph_clk=0) -> Time:
    """
    Convert times to a Time object
    """
    deltat = TimeDelta(
        pkt_time_s * u.s
        + pkt_time_clk * 0.05 * u.microsecond
        + ph_clk * 12.8 * u.microsecond
    )
    result = Time(EPOCH + deltat)
    return result


def channel_to_pixel(channel: int) -> int:
    """
    Given a channel pixel number, return the pixel number.
    """
    CHANNEL_TO_PIX = {
        26: 0,
        15: 1,
        8: 2,
        1: 3,
        29: 4,
        13: 5,
        5: 6,
        0: 7,
        30: 8,
        21: 9,
        11: 10,
        3: 11,
        31: 12,
    }

    if channel in CHANNEL_TO_PIX.keys():
        return CHANNEL_TO_PIX[channel]
    else:
        warnings.warn(
            f"Found unconnected channel, {channel}. Returning channel + 12 ={channel+12}."
        )
        return channel + 12


def has_baseline(filename: Path, packet_count=10) -> bool:
    """Given a stream of photon packets, check whether the baseline measurement is included.
    Baseline packets have one extra word per photon for a total of 4 words (8 bytes).

    This function calculates the number of hits in the packet assuming 4 words per photon.
    If the resultant is not an integer number then returns False.

    Parameters
    ----------
    packet_bytes : byte string
        Photon packet bytes, must be an integer number of whole packets and greaterh

    Returns
    -------
    result : bool

<<<<<<< HEAD
    filename = (
        f"padre_meddea_{mode}_{level}{test_str}_{descriptor}_{time_str}_v{version}"
    )
    filename = filename.replace("__", "_")  # reformat if mode or descriptor not given

    return filename + FILENAME_EXTENSION


def str_to_fits_keyword(keyword: str) -> str:
    """Given a keyword string, return a fits compatible keyword string
    which must not include special characters and have fewer have no more
    than 8 characters."""
    clean_keyword = "".join(e for e in keyword if e.isalnum()).strip().upper()
    return clean_keyword[0:8]
=======
    """
    HEADER_BYTES = 11 * 16 / 8
    BYTES_PER_PHOTON = 16 * 4 / 8

    with open(filename, "rb") as mixed_file:
        stream_by_apid = split_by_apid(mixed_file)
        if APID["photon"] in stream_by_apid.keys():  # only applicable to photon packets
            packet_stream = stream_by_apid[APID["photon"]]
            packet_bytes = split_packet_bytes(packet_stream)
            packet_count = min(
                len(packet_bytes), packet_count
            )  # in case we have fewer than packet_count in the file
            num_hits = np.zeros(packet_count)
            for i in range(packet_count):
                num_hits[i] = (len(packet_bytes[i]) - HEADER_BYTES) / BYTES_PER_PHOTON
        else:
            raise ValueError("Only works on photon packets.")
    # check if there is any remainder for non integer number of hits
    return np.sum(num_hits - np.floor(num_hits)) == 0


def is_consecutive(arr: np.array):
    """Return True if the array is all consecutive integers or has not missing numbers."""
    return np.all(np.diff(arr) == 1)
>>>>>>> c83669f0
<|MERGE_RESOLUTION|>--- conflicted
+++ resolved
@@ -81,22 +81,6 @@
     -------
     result : bool
 
-<<<<<<< HEAD
-    filename = (
-        f"padre_meddea_{mode}_{level}{test_str}_{descriptor}_{time_str}_v{version}"
-    )
-    filename = filename.replace("__", "_")  # reformat if mode or descriptor not given
-
-    return filename + FILENAME_EXTENSION
-
-
-def str_to_fits_keyword(keyword: str) -> str:
-    """Given a keyword string, return a fits compatible keyword string
-    which must not include special characters and have fewer have no more
-    than 8 characters."""
-    clean_keyword = "".join(e for e in keyword if e.isalnum()).strip().upper()
-    return clean_keyword[0:8]
-=======
     """
     HEADER_BYTES = 11 * 16 / 8
     BYTES_PER_PHOTON = 16 * 4 / 8
@@ -120,5 +104,4 @@
 
 def is_consecutive(arr: np.array):
     """Return True if the array is all consecutive integers or has not missing numbers."""
-    return np.all(np.diff(arr) == 1)
->>>>>>> c83669f0
+    return np.all(np.diff(arr) == 1)