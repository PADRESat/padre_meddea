"""
Provides data containers for both summary spectra and event list or photon data.
"""

import astropy.units as u
import numpy as np
from astropy.nddata import StdDevUncertainty
<<<<<<< HEAD
from astropy.table import Table
=======
from astropy.table import Table, vstack
>>>>>>> 6bee9077
from astropy.time import Time
from astropy.timeseries import BinnedTimeSeries, TimeSeries, aggregate_downsample
from specutils import SpectralRegion, Spectrum1D

from padre_meddea.util.pixels import PixelList, get_pixelid

DEFAULT_SPEC_PIXEL_IDS = np.array(
    [
        51738,
        51720,
        51730,
        51712,
        51733,
        51715,
        51770,
        51752,
        51762,
        51744,
        51765,
        51747,
        51802,
        51784,
        51794,
        51776,
        51797,
        51779,
        51834,
        51816,
        51826,
        51808,
        51829,
        51811,
    ],
    dtype=np.uint16,
)
MAX_PH_DATA_RATE = 100 * u.kilobyte / u.s

DEFAULT_SPEC_PIXEL_LIST = PixelList(pixelids=DEFAULT_SPEC_PIXEL_IDS)

__all__ = [
    "PhotonList",
    "SpectrumList",
]


class PhotonList:
    """Data container for MeDDEA photon or event list data

    Parameters
    ----------
    pkt_list : TimeSeries
        The time series of photon packet header data.
    event_list : TimeSeries
        The time series of event data

    Examples
    --------
    >>> from padre_meddea.io import read_file
    >>> from padre_meddea.util.pixels import PixelList
    >>> ph_list = read_file("padre_meddea_l0test_photons_20250504T070411_v0.1.0.fits")  # doctest: +SKIP
    >>> this_spectrum = ph_list.spectrum(pixel_list=ph_list.pixel_list)  # doctest: +SKIP
    """

    def __init__(self, pkt_list: TimeSeries, event_list: TimeSeries):
        self.data = {"event_list": event_list, "pkt_list": pkt_list}
        self.event_list = event_list
        self.pkt_list = pkt_list

    def __getitem__(self, key):
        if isinstance(key, int):
            return self.event_list[key]
        elif isinstance(key, slice):
            if isinstance(key.start, Time) and isinstance(key.stop, Time):
                pkt_ind = (self.pkt_list.time > key.start) * (
                    self.pkt_list.time < key.stop
                )
                ph_ind = (self.event_list.time > key.start) * (
                    self.event_list.time < key.stop
                )
                return type(self)(self.pkt_list[pkt_ind], self.event_list[ph_ind])
        return self

    def __str__(self):
        return f"{self._text_summary()}{self.data.__repr__()}"

    def __repr__(self):
        return f"{object.__repr__(self)}\n{self}"

    def _text_summary(self):
        num_events = len(self.data["event_list"])
        result = f"PhotonList ({num_events:,} events)\n"
        if num_events > 0:
            dt = self.data["event_list"].time[-1] - self.data["event_list"].time[0]
            dt.format = "quantity_str"
            if dt < (1 * u.day):
                result += f"{self.data['event_list'].time[0]} - {str(self.data['event_list'].time[-1])[11:]} ({dt})\n"
            else:
                result += f"{self.data['event_list'].time[0]} - {self.data['event_list'].time[-1]} ({dt})\n"
        return result

    def __add__(self, other: PixelList):
        event_list = vstack([self.event_list, other.event_list])
        pkt_list = vstack([self.pkt_list, other.pkt_list])
        return type(self)(pkt_list, event_list)

    @property
    def calibrated(self):
        if "energy" in self.event_list.colnames:
            return True
        else:
            return False

    @property
    def pixel_list(self) -> PixelList:
        """Return the set of pixels that have events"""
        # note this is calculated on the fly instead of at init because it can take a few seconds to compute for large event lists
        pixel_ids = np.unique(
            get_pixelid(self.event_list["asic"], self.event_list["pixel"])
        )
        return PixelList(pixelids=pixel_ids)

    def spectrum(
        self,
        pixel_list: PixelList,
        bins=None,
        baseline_sub: bool = False,
        calibrate: bool = False,
    ) -> Spectrum1D:
        """
        Create a spectrum

        Parameters
        ----------
        pixel_list : PixelList
            A list of one or more pixels
        bins : np.array
            The bin edges for the spectrum (see ~np.histogram).
            If None, then uses np.arange(0, 2**12 - 1)
        baseline_sub : bool
            If True, then baseline measurements are subtracted if they exist
            Note: not yet implemented.
        calibrate : bool
            If True, provide the calibrated spectrum

        Returns
        -------
        spectrum : Spectrum1D
        """
        if not calibrate and bins is None:
            bins = np.arange(0, 2**12 - 1) * u.pix
        if calibrate and bins is None:
            bins = np.arange(0, 100, 0.1) * u.keV
        this_event_list = self._slice_event_list_pixels(pixel_list)
        if calibrate:
            hit_energy = this_event_list["energy"]
        else:
            hit_energy = this_event_list["atod"]
        data, new_bins = np.histogram(hit_energy, bins=bins.value)

        # for Spectrum1D, the spectral axis is at the center of the bins
        # TODO: the histogram results are not consistent with the above
        result = Spectrum1D(
            flux=u.Quantity(data, "count"),
            spectral_axis=bins,
            uncertainty=StdDevUncertainty(np.sqrt(data) * u.count),
        )
        return result

    def lightcurve(
        self,
        pixel_list: PixelList,
        int_time: u.Quantity[u.s],
        sr: SpectralRegion,
        step: int = 10,
    ) -> TimeSeries:
        """
        Create a light curve

        Parameters
        ----------
        pixel_list : PixelList
            The pixels to integrate over
        int_time : u.Quantity[u.s]
            The integration time for each time step
        sr : SpectralRegion
            The spectral region(s) to integrate over
        step : int
            To speed up processing, skip every `step` photons.
            Default is ten.
            The light curve count rate is corrected by multiplying by `step`.

        Returns
        -------
        lc : TimeSeries
        """
        this_event_list = self._slice_event_list_pixels(pixel_list)
        # downsample the event list
        this_event_list = TimeSeries(time=self.event_list.time[::step])
        for this_sr in sr:
            this_event_list = self._slice_event_list_sr(sr)
            col_label = f"{this_sr.lower}-{this_sr.upper}_cts"
            this_event_list[col_label] = np.ones(len(this_event_list))
            ts = aggregate_downsample(
                this_event_list, time_bin_size=int_time, aggregate_func=np.sum
            )
            ts[col_label] *= step
        return ts

    def data_rate(self) -> BinnedTimeSeries:
        """Return a BinnedTimeseries of the data rate.

        Returns
        -------
        data_rate : BinnedTimeSeries
        """
        # correct the ccsds packet length by adding ccsds header and adding missing 1
        pkt_length = (self.pkt_list["pktlength"] + 3 * 2 + 1) * u.byte
        good_times = (
            self.pkt_list.time > self.pkt_list.time[0]
        )  # to protect against bad times

        data_rate = TimeSeries(
            time=self.pkt_list.time[good_times],
            data={"packet_size": pkt_length[good_times]},
        )
        data_rate_ts = aggregate_downsample(
            data_rate, time_bin_size=1 * u.s, aggregate_func=np.sum
        )
        data_rate_ts.rename_column("packet_size", "data_rate")
        data_rate_ts["data_rate"] = data_rate_ts["data_rate"] / u.s
        return data_rate_ts

    def _slice_event_list_pixels(self, pixel_list: PixelList) -> TimeSeries:
        """Slice the event list to only contain events from asic_num and pixel_num"""
        ind = np.zeros(len(self.event_list))
        if isinstance(pixel_list, Table.Row):
            ind = np.logical_or(
                ind,
                (self.event_list["pixel"] == int(pixel_list["pixel"]))
                * (self.event_list["asic"] == int(pixel_list["asic"])),
            )
        else:
            for this_pixel in pixel_list:
                ind = np.logical_or(
                    ind,
                    (self.event_list["pixel"] == int(this_pixel["pixel"]))
                    * (self.event_list["asic"] == int(this_pixel["asic"])),
                )
        return self.event_list[ind]

    def _slice_event_list_sr(self, sr: SpectralRegion):
        """Slice the envt list to only contain events inside the spectral region."""
        if len(sr) > 1:
            raise ValueError("Only supports Spectral Regions of length 1.")
        if sr[0].lower.unit == u.Unit("keV"):
            data = self.event_list["energy"] * u.pix
        elif sr[0].lower.unit == u.Unit("pix"):
            data = self.event_list["atod"] * u.pix
        else:
            raise ValueError(
                f"Unit of Spectral Region, {sr[0].lower.unit}, not recognized."
            )
        ind = (data > sr[0].lower) * (data < sr[0].upper)
        return self.event_list[ind]


class SpectrumList:
    """
    A data container for MeDDEA summary spectrum data

    Parameters
    ----------
    pkt_spec : TimeSeries
        The time series of spectrum packet header data.
    specs : Spectrum1D
        The spectrum cube
    pixel_ids : np.array
        The pixel id array

    Raises
    ------
    ValueError
        If pixel arrays are found to change.

    Examples
    --------
    >>> from padre_meddea.io import read_file
    >>> from astropy.time import Time
    >>> spec_list = read_file("padre_meddea_l0test_spectrum_20250504T070411_v0.1.0.fits")  # doctest: +SKIP
    >>> this_spectrum = spec_list.spectrum(pixel_list=spec_list.pixel_list)  # doctest: +SKIP
    """

    def __init__(self, pkt_list: TimeSeries, specs, pixel_ids):
        self.bins = np.arange(0, 4097, 8, dtype=np.uint16)
        self.time = pkt_list.time
        self.data = {"pkt_list": pkt_list, "specs": specs, "pixel_ids": pixel_ids}
        self.pkt_list = self.data["pkt_list"]
        self.specs = self.data["specs"]
        self._pixel_ids = self.data["pixel_ids"]
        if len(np.unique(pixel_ids)) > 24:
            print("Found too many unique pixel IDs.")
            print("Forcing to default set")
            self.pixel_list = PixelList(pixelids=DEFAULT_SPEC_PIXEL_IDS)
        else:
            if np.all(np.unique(pixel_ids) == sorted(pixel_ids[0, :])):
                self.pixel_list = PixelList(
                    pixelids=np.median(pixel_ids, axis=0).astype("uint16")
                )
            else:
                raise ValueError("Found change in pixel ids")
        self.index = len(pkt_list)

    @property
    def calibrated(self):
        if self.specs[0, 0].spectral_axis.unit == u.Unit("keV"):
            return True
        else:
            return False

    def __str__(self):
        return f"{self._text_summary()}{self.data['specs'].__repr__()}"

    def __repr__(self):
        return f"{object.__repr__(self)}\n{self}"

    def _text_summary(self):
        dt = self.time[-1] - self.time[0]
        dt.format = "quantity_str"
        result = f"SpectrumList ({self.specs.shape[0]:,} spectra, {int(np.sum(self.specs.data)):,} events)\n"
        if dt < (1 * u.day):
            result += f"{self.time[0]} - {str(self.time[-1])[11:]} ({dt})\n"
        else:
            result += f"{self.time[0]} - {self.time[-1]} ({dt})\n"
        return result

    def spectrum(self, pixel_list: PixelList):
        """Create a spectrum, integrates over all times

        Parameters
        ----------
        asic_num : int
            The asic or detector number (0 to 3)
        pixel_num : int
            The pixel number (0 to 11)
        or
        spec_index : int
            The spectrum index from 0 to 23

        Raises
        ------
        ValueError
            If the selected asic_num and pixel_num are not found in the spectra

        Returns
        -------
        spectrum : Spectrum1D
        """
        flux = np.zeros([self.specs.data.shape[2]])
        if isinstance(pixel_list, Table.Row):
            if pixel_list in self.pixel_list:
                pixel_index = np.where(pixel_list == self.pixel_list)[0][0]
                flux += np.sum(self.specs.data[:, pixel_index, :], axis=0)
        else:
            for this_pixel in pixel_list:
                if this_pixel in self.pixel_list:
                    pixel_index = np.where(this_pixel == self.pixel_list)[0][0]
                    flux += np.sum(self.specs.data[:, pixel_index, :], axis=0)
        # the spectral axis is at the center of the bins
        result = Spectrum1D(
            flux=flux * self.specs[0, 0].flux.unit,
            spectral_axis=self.specs[0, 0].spectral_axis,
            uncertainty=StdDevUncertainty(np.sqrt(flux) * u.count),
        )
        return result

    def lightcurve(self, pixel_list: PixelList, sr: SpectralRegion) -> TimeSeries:
        """
        Create a light curve

        Parameters
        ----------
        pixel_index : int
            The pixels to integrate over
        sr : SpectralRegion
            The spectral region(s) to integrate over

        Returns
        -------
        lc : TimeSeries
        """
        lc = TimeSeries(time=self.time)
        flux = np.zeros([self.specs.data.shape[0], self.specs.data.shape[2]])
        if isinstance(pixel_list, Table.Row):
            if pixel_list in self.pixel_list:
                pixel_index = np.where(pixel_list == self.pixel_list)[0][0]
                flux += self.specs.data[:, pixel_index, :]
        else:
            for this_pixel in pixel_list:
                if this_pixel in self.pixel_list:
                    pixel_index = np.where(this_pixel == self.pixel_list)[0][0]
                    flux += self.specs.data[:, pixel_index, :]
        for i, this_sr in enumerate(sr):
            if str(self.specs.spectral_axis.unit) != str(this_sr.lower.unit):
                raise ValueError(
                    f"Units of spectral axis ({self.specs.spectral_axis.unit}) does not match units of sr ({this_sr.lower.unit})"
                )
            this_flux = flux.copy()
            ind = (self.specs.spectral_axis > this_sr.lower) * (
                self.specs.spectral_axis < this_sr.upper
            )
            this_flux[:, ~ind] = 0
            col_label = f"{this_sr.lower.value:0.0f}to{this_sr.upper.value:0.0f}_{this_sr.upper.unit}"
            total_cts = np.sum(this_flux, axis=1)
            lc[col_label] = total_cts
        return lc

    def spectrogram(self):
        specgram = np.sum(self.specs.data, axis=1) * u.ct
        ts = TimeSeries(time=self.time, data={"specgram": specgram})
        ts.meta["spectral_axis"] = u.Quantity(self.specs.spectral_axis)
        return ts

    def plot_spectrogram(self, **imshow_kwargs):
        """Plot a spectrogram"""
        import matplotlib.dates as mdates
        import matplotlib.pyplot as plt

        ts = [mdates.date2num(this_time) for this_time in self.time.to_datetime()]
        x_lims = [ts[0], ts[-1]]
        y_lims = [
            self.specs[0, 0].spectral_axis[0].value,
            self.specs[0, 0].spectral_axis[-1].value,
        ]
        fig, ax = plt.subplots()
        # TODO use spectrogram function above
        specgram = np.sum(self.specs.data, axis=1)
        ax.imshow(
            specgram.transpose(),
            origin="lower",
            interpolation="nearest",
            extent=[x_lims[0], x_lims[1], y_lims[0], y_lims[1]],
            **imshow_kwargs,
        )
        date_format = mdates.DateFormatter("%H:%M:%S")
        ax.xaxis.set_major_formatter(date_format)
        # This simply sets the x-axis data to diagonal so it fits better.
        fig.autofmt_xdate()
        plt.show()

    def __getitem__(self, key):
        if isinstance(key, int):
            return self.specs[key]
        elif isinstance(key, slice):
            if isinstance(key.start, Time) and isinstance(key.stop, Time):
                ind = (self.time > key.start) * (self.time < key.stop)
                return type(self)(
                    self.pkt_list[ind], self.specs[ind, :, :], self._pixel_ids
                )
        return self<|MERGE_RESOLUTION|>--- conflicted
+++ resolved
@@ -5,11 +5,7 @@
 import astropy.units as u
 import numpy as np
 from astropy.nddata import StdDevUncertainty
-<<<<<<< HEAD
-from astropy.table import Table
-=======
 from astropy.table import Table, vstack
->>>>>>> 6bee9077
 from astropy.time import Time
 from astropy.timeseries import BinnedTimeSeries, TimeSeries, aggregate_downsample
 from specutils import SpectralRegion, Spectrum1D
