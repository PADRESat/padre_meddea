<<<<<<< HEAD
"""Tools to analyze spectra"""

from pathlib import Path
=======
"""Tools to analyze and calibrate spectral data"""
>>>>>>> 6bee9077

import astropy.units as u
import matplotlib.pyplot as plt
import numpy as np
import specutils
<<<<<<< HEAD
from astropy.time import Time
from astropy.timeseries import TimeSeries
from specutils import SpectralRegion, Spectrum1D
from specutils.manipulation import extract_region

import padre_meddea.util.util as util
from padre_meddea import _data_directory
from padre_meddea.spectrum.spectrum import PhotonList, SpectrumList
=======
from specutils import SpectralRegion, Spectrum1D
from specutils.manipulation import extract_region

from padre_meddea.spectrum.spectrum import PhotonList, SpectrumList
from padre_meddea.util.pixels import PixelList
>>>>>>> 6bee9077

specutils.conf.do_continuum_function_check = False

BA_LINE_ENERGIES = [7.8, 11.8, 30.85, 35, 53.5, 57.8, 81] * u.keV


def get_calfunc_barium_rough(spec: Spectrum1D, plot: bool = False):
    """
    Given a full range Ba-133 spectrum, return a rough linear calibration function
    by finding and fitting only the two strongest lines (30.85 keV, 81 keV).
    It does this by splitting the spectrum into two regions and finding the
    maximum value in those regions. The saturated values at high energies are ignored.

    Parameters
    ----------
    spec : Spectrum1D
        The Ba-133 spectrum
    plot : bool
        If True, then display a plot of the spectrum with the line peaks found.
    Returns
    -------
    np.poly1d linear fit
    """
    # the two strongest lines in the spectrum 30.85, 81
    line_energies = u.Quantity([BA_LINE_ENERGIES[2], BA_LINE_ENERGIES[-1]])
    line_centers = np.zeros(len(line_energies))
    # split the spectrum into two regions, ignore the top end which includes saturated events.
    region_edges_percent = [0.17, 0.48, 0.73]
    region_edges_spec = np.floor(region_edges_percent * spec.spectral_axis.max())
    spec_regions = SpectralRegion(
        [
            [region_edges_spec[0], region_edges_spec[1]],
            [region_edges_spec[1], region_edges_spec[2]],
        ]
    )
    for i, (this_energy, this_region) in enumerate(zip(line_energies, spec_regions)):
        sub_spec = extract_region(spec, this_region)
        mind = np.argmax(sub_spec.data)
        line_centers[i] = sub_spec.spectral_axis[mind].value
    # fit rough calibration using just these two lines
    p = np.polyfit(line_energies.value, line_centers, 1)
    f = np.poly1d(p)
    if plot:
        plt.plot(spec.spectral_axis, spec.flux)
        for this_line in line_centers:
            plt.axvline(this_line)
    return f


def fit_peak_parabola(spec: Spectrum1D) -> float:
    """Given a spectral region with a single line, fit a parabola
    to the peak and return the position of the maximum

    Parameters
    ----------
    spec : Spectrum1D

    Returns
    -------
    peak_center : float
    """
    x = spec.spectral_axis.value
    y = spec.flux.value
    max_ind = np.argmax(y)
    # TODO add edge case for max at index value 0 or max index
    fit_x = [x[max_ind - 1], x[max_ind], x[max_ind + 1]]
    fit_y = [y[max_ind - 1], y[max_ind], y[max_ind + 1]]
    p = np.polyfit(fit_x, fit_y, 2)
    fit_peak = -p[1] / (2.0 * p[0])
    return fit_peak


def fit_peaks(
    spec: Spectrum1D,
    line_centers: u.Quantity,
    plot: bool = False,
    fit_func="parabola",
    window=30,
) -> u.Quantity:
    """
    Given a spectrum and a set of approximate peak or line centers,
    perform a fit for each and return the fitted peak location for each.

    Parameters
    ----------
    spec : Spectrum1D
        The input spectrum
    line_centers : u.Quantity
        The approximate location of the line peaks
    plot : bool
        If True, then plot the data and fit for each line center region.
    fit_func : str
        The fit function for finding the peak value.
    window : int
        Number of points to consider around the line center

    Returns
    -------
    fit_centers
    """
    fit_centers = line_centers.copy()
    spec_units = line_centers[0].unit
    fit_window_halfwidth = window * spec_units
    for i, this_line in enumerate(line_centers):
        line_region = SpectralRegion(
            this_line - fit_window_halfwidth, this_line + fit_window_halfwidth
        )
        sub_spec = extract_region(spec, line_region)
        fit_centers[i] = fit_peak_parabola(sub_spec) * spec_units
        if plot:
            plt.figure()
            plt.plot(sub_spec.spectral_axis.value, sub_spec.flux, label="data")
            plt.axvline(this_line.value, color="green", label="line_center")
            plt.axvline(fit_centers[i].value, color="red", label="fit peak")
            plt.legend()
            plt.show()
    return fit_centers


def calibrate_phlist_barium_linear(ph_list: PhotonList, plot: bool = False):
    """Given a PhotonList of a Ba-133 spectrum,
    perform a linear energy calibration for all detectors and pixels.

    Parameters
    ----------
    ph_list: PhotonList

    Returns
    -------
    lin_cal_params[num_asics,num_pixels,2]
        An array of linear calibration values for each pixel.
    """

    spec_bins = np.arange(0, 4097, 8, dtype=np.uint16) * u.pix
    lin_cal_params = np.zeros((4, 12, 2))
    all_pixels = PixelList.all()
    for i, this_pixel in enumerate(all_pixels):
        # fitting barium lines
        this_spec = ph_list.spectrum(pixel_list=this_pixel, bins=spec_bins)
        f = get_calfunc_barium_rough(this_spec)
        ba_line_centers = f(BA_LINE_ENERGIES.value)
        fit_line_centers = fit_peaks(
            this_spec, u.Quantity(ba_line_centers, this_spec.spectral_axis.unit)
        )
        if plot:
            plt.figure()
            plt.plot(this_spec.spectral_axis.value, this_spec.flux.value)
            for this_line, that_line in zip(fit_line_centers, ba_line_centers):
                plt.axvline(this_line, color="red", label="fit")
                plt.axvline(that_line, color="green", label="rough")
            plt.title(f"{this_spec['label'].value}")
            plt.show()
        # if this_pixel > 8:  # small pixel, remove the weak escape lines
        #    x = [fit_line_centers[0], fit_line_centers[1], fit_line_centers[-1]]
        #    y = [line_energies[0].value, line_energies[1].value, line_energies[-1].value]
        # else:
        x = fit_line_centers
        y = BA_LINE_ENERGIES.value
        p = np.polyfit(x, y, 1)
        f = np.poly1d(p)
        if plot:
            plt.figure()
            plt.plot(x, y, "x")
            plt.plot(x, f(x.value))
            plt.title(f"{this_spec['label'].value}")
            plt.show()
        lin_cal_params[this_pixel["asic"], this_pixel["pixel"], :] = p
    return lin_cal_params


def calibrate_speclist_barium_linear(spec_list: SpectrumList, plot: bool = False):
    """Given a PhotonList of a Ba-133 spectrum,
    perform a linear energy calibration for all detectors and pixels.

    Parameters
    ----------
    ph_list: PhotonList

    Returns
    -------
    lin_cal_params[num_asics,num_pixels,2]
        An array of linear calibration values for each pixel.
    """

    lin_cal_params = np.zeros((24, 2))
    for pixel_index, this_pixel in enumerate(spec_list.pixel_list):
        # fitting barium lines
        this_spec = spec_list.spectrum(pixel_list=this_pixel)
        f = get_calfunc_barium_rough(this_spec)
        # TODO: test lines for flux
        STRONG_BA_LINE_ENERGIES = [7.8, 30.85, 35, 81] * u.keV
        ba_line_centers = f(STRONG_BA_LINE_ENERGIES.value)
        fit_line_centers = fit_peaks(
            this_spec,
            u.Quantity(ba_line_centers, this_spec.spectral_axis.unit),
            window=5,
        )
        if plot:
            plt.figure()
            plt.plot(this_spec.spectral_axis.value, this_spec.flux.value)
            for this_line, that_line in zip(fit_line_centers, ba_line_centers):
                plt.axvline(this_line, color="red", label="fit")
                plt.axvline(that_line, color="green", label="rough")
            plt.title(this_pixel["label"])
            plt.legend()
            plt.show()
        # if this_pixel > 8:  # small pixel, remove the weak escape lines
        #    x = [fit_line_centers[0], fit_line_centers[1], fit_line_centers[-1]]
        #    y = [line_energies[0].value, line_energies[1].value, line_energies[-1].value]
        # else:
        x = fit_line_centers
        y = STRONG_BA_LINE_ENERGIES.value
        p = np.polyfit(x, y, 1)
        f = np.poly1d(p)
        if plot:
            plt.figure()
            plt.plot(x, y, "x")
            plt.plot(x, f(x.value))
            plt.show()
        lin_cal_params[pixel_index, :] = p
    return lin_cal_params


def calibrate_linear_phlist(
    ph_list: PhotonList, lin_cal_params: np.array
) -> PhotonList:
    """Given an uncalibrated PhotonList and a complete set of linear calibration parameters
    produced by calibrate_phlist_barium_linear, apply the calibration to the
    PhotonList. Adds a new energy column.

    Paramters
    ---------
    Uncalibrated PhotonList

    Linear calibration parameter array

    Returns
    -------
    calibrated PhotonList
    """
    ph_list.event_list["energy"] = np.zeros(len(ph_list.event_list["atod"]))
    for this_asic in range(4):
        for this_pixel in range(12):
            ind = (ph_list.event_list["asic"] == this_asic) * (
                ph_list.event_list["pixel"] == this_pixel
            )
            cal_func = np.poly1d(lin_cal_params[this_asic, this_pixel, :])
            ph_list.event_list["energy"][ind] = cal_func(
                ph_list.event_list["atod"][ind]
            )
    return ph_list


def calibrate_linear_speclist(
    spec_list: SpectrumList, lin_cal_params: np.ndarray, spectral_axis: None
) -> SpectrumList:
    """Given an uncalibrated SpectrumList and a complete set of linear calibration parameters
    produced by calibrate_phlist_barium_linear, apply the calibration to the
    PhotonList. Adds a new energy column.

    Parameters
    ---------
    spec_list: SpectrumList
        Uncalibrated SpectrumList

    lin_cal_params: np.ndarray
        Linear calibration parameter array

    spectral_axis: np.ndarray
        The new energy axis to interpolate the spectra onto.

    Returns
    -------
    calibrated SpectrumList
    """
    from scipy.interpolate import RectBivariateSpline

    if spectral_axis is None:
        spectral_axis = np.arange(0, 100, 0.1) * u.keV
    num_ts = spec_list.specs.shape[0]
    new_spec_data = np.zeros((num_ts, 24, len(spectral_axis)))
    this_y = (spec_list.time - spec_list.time[0]).to("s").value
    for i in range(24):
        f = np.poly1d(lin_cal_params[i, :])
        this_x = f(spec_list.specs[0, i].spectral_axis.value)
        z = spec_list.specs[:, i].data
        f2d = RectBivariateSpline(this_x, this_y, z.T)
        new_spec_data[:, i, :] = f2d(spectral_axis.value, this_y).T
    specs = Spectrum1D(spectral_axis=spectral_axis, flux=new_spec_data * u.ct)
    new_spec_list = SpectrumList(
        spec_list.pkt_list, specs, pixel_ids=spec_list._pixel_ids
    )

    return new_spec_list


def get_ql_calibration_file(this_time: Time) -> Path:
    """Given a time return a quicklook calibration file."""
    file_directory = _data_directory / "science" / "calibration" / "quicklook"
    file_list = list(file_directory.glob("*.npy"))
    file_table = TimeSeries(
        time=Time([util.get_file_time(this_file.name) for this_file in file_list]),
        data={"filename": [this_file.name for this_file in file_list]},
    )
    ind = file_table.time <= this_time
    if np.any(ind):
        return file_directory / file_table[ind][-1]["filename"]
    else:
        raise FileNotFoundError(f"No calibration file valid for time {this_time}")<|MERGE_RESOLUTION|>--- conflicted
+++ resolved
@@ -1,31 +1,20 @@
-<<<<<<< HEAD
-"""Tools to analyze spectra"""
+"""Tools to analyze and calibrate spectral data"""
 
 from pathlib import Path
-=======
-"""Tools to analyze and calibrate spectral data"""
->>>>>>> 6bee9077
 
 import astropy.units as u
 import matplotlib.pyplot as plt
 import numpy as np
 import specutils
-<<<<<<< HEAD
 from astropy.time import Time
 from astropy.timeseries import TimeSeries
 from specutils import SpectralRegion, Spectrum1D
 from specutils.manipulation import extract_region
 
 import padre_meddea.util.util as util
+from padre_meddea.util.pixels import PixelList
 from padre_meddea import _data_directory
 from padre_meddea.spectrum.spectrum import PhotonList, SpectrumList
-=======
-from specutils import SpectralRegion, Spectrum1D
-from specutils.manipulation import extract_region
-
-from padre_meddea.spectrum.spectrum import PhotonList, SpectrumList
-from padre_meddea.util.pixels import PixelList
->>>>>>> 6bee9077
 
 specutils.conf.do_continuum_function_check = False
 
