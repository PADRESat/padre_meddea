"""
A module for all things calibration.
"""

import os
from pathlib import Path
import tempfile

from astropy.io import fits
from astropy.time import Time
from astropy.table import Table

import padre_meddea
from padre_meddea import log
from padre_meddea.io import file_tools
from padre_meddea.util import util, validation
import padre_meddea.io.aws_db as aws_db

from padre_meddea.util.util import (
    create_science_filename,
    parse_science_filename,
    calc_time,
)
from padre_meddea.io.file_tools import read_raw_file
from padre_meddea.io.fits_tools import (
    get_primary_header,
    get_obs_header,
    get_comment,
)

__all__ = [
    "process_file",
    "get_calibration_file",
    "read_calibration_file",
]


def process_file(filename: Path, overwrite=False) -> list:
    """
    This is the entry point for the pipeline processing.
    It runs all of the various processing steps required.

    Parameters
    ----------
    data_filename: str
        Fully specificied filename of an input file

    Returns
    -------
    output_filenames: list
        Fully specificied filenames for the output files.
    """
    log.info(f"Processing file {filename}.")
    # Check if the LAMBDA_ENVIRONMENT environment variable is set
    lambda_environment = os.getenv("LAMBDA_ENVIRONMENT")
    output_files = []
    file_path = Path(filename)

    if file_path.suffix.lower() in [".bin", ".dat"]:
        # Before we process, validate the file with CCSDS
        custom_validators = [validation.validate_packet_checksums]
        validation_findings = validation.validate(
            file_path,
            valid_apids=list(padre_meddea.APID.values()),
            custom_validators=custom_validators,
        )
        for finding in validation_findings:
            log.warning(f"Validation Finding for File : {filename} : {finding}")

        parsed_data = read_raw_file(file_path)
        if parsed_data["photons"] is not None:  # we have event list data
            # Set Data Type for L0 Data
            data_type = "photon"

            pkt_list, event_list = parsed_data["photons"]
            log.info(
                f"Found photon data, {len(event_list)} photons and {len(pkt_list)} packets."
            )
            aws_db.record_photons(pkt_list, event_list)

            event_list = Table(event_list)
            event_list.remove_column("time")

            # Get FITS Primary Header Template
            primary_hdr = get_primary_header(
                file_path, data_level="l0", data_type=data_type
            )

            for this_keyword in ["DATE-BEG", "DATE-END", "DATE-AVG"]:
                primary_hdr[this_keyword] = (
                    event_list.meta.get(this_keyword, ""),
                    get_comment(this_keyword),
                )
            primary_hdr["DATEREF"] = (primary_hdr["DATE-BEG"], get_comment("DATEREF"))

            path = create_science_filename(
                "meddea",
                time=primary_hdr["DATE-BEG"],
                level="l0",
                descriptor=data_type,
                test=True,
                version="0.1.0",
            )
            primary_hdr["FILENAME"] = (path, get_comment("FILENAME"))

            empty_primary_hdu = fits.PrimaryHDU(header=primary_hdr)

            # PKT HDU
            pkt_list = Table(pkt_list)
            pkt_list.remove_column("time")

            # PKT Header
            pkt_header = get_obs_header(data_level="l0", data_type=data_type)
            pkt_header["DATE-BEG"] = (
                event_list.meta.get("DATE-BEG", ""),
                get_comment("DATE-BEG"),
            )
            pkt_header["DATEREF"] = (
                event_list.meta.get("DATE-BEG", ""),
                get_comment("DATEREF"),
            )
            pkt_header["FILENAME"] = (path, get_comment("FILENAME"))

            pkt_hdu = fits.BinTableHDU(pkt_list, header=pkt_header, name="PKT")
            pkt_hdu.add_checksum()

            # SCI HDU
            hit_header = get_obs_header(data_level="l0", data_type=data_type)
            hit_header["DATE-BEG"] = (
                event_list.meta.get("DATE-BEG", ""),
                get_comment("DATE-BEG"),
            )
            hit_header["DATEREF"] = (
                event_list.meta.get("DATE-BEG", ""),
                get_comment("DATEREF"),
            )
            hit_header["FILENAME"] = (path, get_comment("FILENAME"))

            hit_hdu = fits.BinTableHDU(event_list, header=hit_header, name="SCI")
            hit_hdu.add_checksum()
            hdul = fits.HDUList([empty_primary_hdu, hit_hdu, pkt_hdu])

            # Set the temp_dir and overwrite flag based on the environment variable
            if lambda_environment:
                temp_dir = Path(tempfile.gettempdir())  # Set to temp directory
                overwrite = True  # Set overwrite to True
                path = temp_dir / path

            # Write the file, with the overwrite option controlled by the environment variable
            hdul.writeto(path, overwrite=overwrite)
            # Store the output file path in a list
            output_files.append(path)
        if parsed_data["housekeeping"] is not None:
            # Set Data Type for L0 Data
            data_type = "housekeeping"

            hk_data = parsed_data["housekeeping"]
            # send data to AWS Timestream for Grafana dashboard
            aws_db.record_housekeeping(hk_data)
            hk_table = Table(hk_data)

            # Get FITS Primary Header Template
            primary_hdr = get_primary_header(
                file_path, data_level="l0", data_type=data_type
            )

            date_beg = calc_time(hk_data["timestamp"][0])
            primary_hdr["DATE-BEG"] = (date_beg.fits, get_comment("DATE-BEG"))
            primary_hdr["DATEREF"] = (date_beg.fits, get_comment("DATEREF"))

            hk_table["seqcount"] = hk_table["CCSDS_SEQUENCE_COUNT"]
            colnames_to_remove = [
                "CCSDS_VERSION_NUMBER",
                "CCSDS_PACKET_TYPE",
                "CCSDS_SECONDARY_FLAG",
                "CCSDS_SEQUENCE_FLAG",
                "CCSDS_APID",
                "CCSDS_SEQUENCE_COUNT",
                "CCSDS_PACKET_LENGTH",
                "CHECKSUM",
                "time",
            ]
            for this_col in colnames_to_remove:
                if this_col in hk_table.colnames:
                    hk_table.remove_column(this_col)

            path = create_science_filename(
                "meddea",
                time=date_beg,
                level="l0",
                descriptor=data_type,
                test=True,
                version="0.1.0",
            )
            primary_hdr["FILENAME"] = (path, get_comment("FILENAME"))

            empty_primary_hdu = fits.PrimaryHDU(header=primary_hdr)

            # Create HK HDU
            hk_header = get_obs_header(data_level="l0", data_type=data_type)
            hk_header["DATE-BEG"] = (date_beg.fits, get_comment("DATE-BEG"))
            hk_header["DATEREF"] = (date_beg.fits, get_comment("DATEREF"))
            hk_header["FILENAME"] = (path, get_comment("FILENAME"))

            hk_hdu = fits.BinTableHDU(data=hk_table, header=hk_header, name="HK")
            hk_hdu.add_checksum()

            # add command response data if it exists  in the same fits file
            cmd_header = get_obs_header(data_level="l0", data_type=data_type)
            cmd_header["FILENAME"] = (path, get_comment("FILENAME"))
            if parsed_data["cmd_resp"] is not None:
                data_ts = parsed_data["cmd_resp"]
                cmd_header["DATE-BEG"] = (
                    data_ts.time[0].fits,
                    get_comment("DATE-BEG"),
                )
                cmd_header["DATEREF"] = (
                    data_ts.time[0].fits,
                    get_comment("DATEREF"),
                )
                aws_db.record_cmd(data_ts)
                data_table = Table(data_ts)
                colnames_to_remove = [
                    "CCSDS_VERSION_NUMBER",
                    "CCSDS_PACKET_TYPE",
                    "CCSDS_SECONDARY_FLAG",
                    "CCSDS_SEQUENCE_FLAG",
                    "CCSDS_APID",
                    "CCSDS_SEQUENCE_COUNT",
                    "CCSDS_PACKET_LENGTH",
                    "CHECKSUM",
                    "time",
                ]
                for this_col in colnames_to_remove:
                    if this_col in hk_table.colnames:
                        data_table.remove_column(this_col)
                cmd_hdu = fits.BinTableHDU(
                    data=data_table, header=cmd_header, name="READ"
                )
                cmd_hdu.add_checksum()
            else:  # if None still end an empty Binary Table
                cmd_hdu = fits.BinTableHDU(data=None, header=cmd_header, name="READ")
            hdul = fits.HDUList([empty_primary_hdu, hk_hdu, cmd_hdu])

            # Set the temp_dir and overwrite flag based on the environment variable
            if lambda_environment:
                temp_dir = Path(tempfile.gettempdir())  # Set to temp directory
                overwrite = True  # Set overwrite to True
                path = temp_dir / path

            hdul.writeto(path, overwrite=overwrite)
            output_files.append(path)
        if parsed_data["spectra"] is not None:
            # Set Data Type for L0 Data
            data_type = "spectrum"

<<<<<<< HEAD
            # TODO check that asic_nums and channel_nums do not change
            # the function below will remove any change in pixel ids

            ts, spectra, ids = file_tools.clean_spectra_data(parsed_data["spectra"])
=======
            ts, spectra, ids = parsed_data["spectra"]
>>>>>>> aeb12b12
            try:
                aws_db.record_spectra(ts, spectra, ids)
            except ValueError:
                pass
            asic_nums, channel_nums = util.parse_pixelids(ids)
            # asic_nums = (ids & 0b11100000) >> 5
            # channel_nums = ids & 0b00011111

            # Get FITS Primary Header Template
            primary_hdr = get_primary_header(
                file_path, data_level="l0", data_type=data_type
            )

            dates = {
                "DATE-BEG": ts.time[0].fits,
                "DATE-END": ts.time[-1].fits,
                "DATE-AVG": ts.time[len(ts.time) // 2].fits,
            }
            primary_hdr["DATEREF"] = (dates["DATE-BEG"], get_comment("DATEREF"))
            for this_keyword, value in dates.items():
                primary_hdr[this_keyword] = (
                    value,
                    get_comment(this_keyword),
                )

            path = create_science_filename(
                "meddea",
                time=dates["DATE-BEG"],
                level="l0",
                descriptor=data_type,
                test=True,
                version="0.1.0",
            )
            primary_hdr["FILENAME"] = (path, get_comment("FILENAME"))

            # Spectrum HDU
            spec_header = get_obs_header(data_level="l0", data_type=data_type)
            spec_header["DATE-BEG"] = (primary_hdr["DATE-BEG"], get_comment("DATE-BEG"))
            spec_header["DATEREF"] = (primary_hdr["DATE-BEG"], get_comment("DATEREF"))
            spec_header["FILENAME"] = (path, get_comment("FILENAME"))

            spec_hdu = fits.ImageHDU(data=spectra.data, header=spec_header, name="SPEC")
            spec_hdu.add_checksum()

            data_table = Table()
            data_table["pkttimes"] = ts["pkttimes"]
            data_table["pktclock"] = ts["pktclock"]
            data_table["asic"] = asic_nums
            data_table["channel"] = channel_nums
            data_table["seqcount"] = ts["seqcount"]

            pkt_header = get_obs_header(data_level="l0", data_type=data_type)
            pkt_header["DATE-BEG"] = (primary_hdr["DATE-BEG"], get_comment("DATE-BEG"))
            pkt_header["DATEREF"] = (primary_hdr["DATE-BEG"], get_comment("DATEREF"))
            pkt_header["FILENAME"] = (path, get_comment("FILENAME"))
            pkt_hdu = fits.BinTableHDU(data=data_table, header=pkt_header, name="PKT")
            pkt_hdu.add_checksum()

            empty_primary_hdu = fits.PrimaryHDU(header=primary_hdr)
            hdul = fits.HDUList([empty_primary_hdu, spec_hdu, pkt_hdu])

            # Set the temp_dir and overwrite flag based on the environment variable
            if lambda_environment:
                temp_dir = Path(tempfile.gettempdir())  # Set to temp directory
                overwrite = True  # Set overwrite to True
                path = temp_dir / path

            hdul.writeto(path, overwrite=overwrite)
            output_files.append(path)

    # add other tasks below
    return output_files


def raw_to_l0(filename: Path):
    if not (filename.suffix == "bin"):
        raise ValueError(f"File {filename} extension not recognized.")

    data = file_tools.read_raw_file(filename)


def get_calibration_file(time: Time) -> Path:
    """
    Given a time, return the appropriate calibration file.

    Parameters
    ----------
    data_filename: str
        Fully specificied filename of the non-calibrated file (data level < 2)
    time: ~astropy.time.Time

    Returns
    -------
    calib_filename: str
        Fully specificied filename for the appropriate calibration file.

    Examples
    --------
    """
    return None


def read_calibration_file(calib_filename: Path):
    """
    Given a calibration, return the calibration structure.

    Parameters
    ----------
    calib_filename: str
        Fully specificied filename of the non-calibrated file (data level < 2)

    Returns
    -------
    output_filename: str
        Fully specificied filename of the appropriate calibration file.

    Examples
    --------
    """

    # if can't read the file

    return None<|MERGE_RESOLUTION|>--- conflicted
+++ resolved
@@ -254,18 +254,15 @@
             # Set Data Type for L0 Data
             data_type = "spectrum"
 
-<<<<<<< HEAD
             # TODO check that asic_nums and channel_nums do not change
             # the function below will remove any change in pixel ids
 
             ts, spectra, ids = file_tools.clean_spectra_data(parsed_data["spectra"])
-=======
-            ts, spectra, ids = parsed_data["spectra"]
->>>>>>> aeb12b12
             try:
                 aws_db.record_spectra(ts, spectra, ids)
             except ValueError:
                 pass
+
             asic_nums, channel_nums = util.parse_pixelids(ids)
             # asic_nums = (ids & 0b11100000) >> 5
             # channel_nums = ids & 0b00011111
