"""
A module for all things calibration.
"""

import os
from pathlib import Path
import tempfile

import numpy as np

from astropy.io import fits
from astropy.time import Time
from astropy.table import Table
import astropy.units as u
from astropy.modeling import models

import numpy as np
from numpy.polynomial import Polynomial
import matplotlib.pyplot as plt

from specutils import Spectrum1D
from specutils.manipulation import extract_region
from specutils.fitting import estimate_line_parameters
from specutils.fitting import fit_lines
from specutils.spectra import SpectralRegion

from scipy.signal import find_peaks

import pandas as pd

import padre_meddea
from padre_meddea import log
from padre_meddea.io import file_tools, fits_tools
from padre_meddea.util import util, validation
import padre_meddea.io.aws_db as aws_db

from padre_meddea.util.util import create_science_filename, calc_time
from padre_meddea.io.file_tools import read_raw_file
from padre_meddea.io.fits_tools import (
    add_process_info_to_header,
    get_primary_header,
    get_std_comment,
)

__all__ = [
    "process_file",
    "get_calibration_file",
    "read_calibration_file",

    "get_spec",
    "get_spec_arr",
    "plot_spec",
    "plot_subspec",
    "find_rois",
    "cal_spec",
    "energy_cal"]


def process_file(filename: Path, overwrite=False) -> list:
    """
    This is the entry point for the pipeline processing.
    It runs all of the various processing steps required.

    Parameters
    ----------
    data_filename: str
        Fully specificied filename of an input file

    Returns
    -------
    output_filenames: list
        Fully specificied filenames for the output files.
    """
    log.info(f"Processing file {filename}.")
    # Check if the LAMBDA_ENVIRONMENT environment variable is set
    lambda_environment = os.getenv("LAMBDA_ENVIRONMENT")
    output_files = []
    file_path = Path(filename)

    if file_path.suffix == ".bin":
        # Before we process, validate the file with CCSDS
        custom_validators = [validation.validate_packet_checksums]
        validation_findings = validation.validate(
            file_path,
            valid_apids=list(padre_meddea.APID.values()),
            custom_validators=custom_validators,
        )
        for finding in validation_findings:
            log.warning(f"Validation Finding for File : {filename} : {finding}")

        parsed_data = read_raw_file(file_path)
        if parsed_data["photons"] is not None:  # we have event list data
<<<<<<< HEAD
            event_list, pkt_list = parsed_data["photons"]
=======
            pkt_list, event_list = parsed_data["photons"]
            log.info(
                f"Found photon data, {len(event_list)} photons and {len(pkt_list)} packets."
            )
            aws_db.record_photons(pkt_list, event_list)

            event_list = Table(event_list)
            event_list.remove_column("time")
>>>>>>> e97d4189
            primary_hdr = get_primary_header()
            primary_hdr = add_process_info_to_header(primary_hdr)
            primary_hdr["LEVEL"] = (0, get_std_comment("LEVEL"))
            primary_hdr["DATATYPE"] = ("event_list", get_std_comment("DATATYPE"))
            primary_hdr["ORIGAPID"] = (
                padre_meddea.APID["photon"],
                get_std_comment("ORIGAPID"),
            )
            primary_hdr["ORIGFILE"] = (file_path.name, get_std_comment("ORIGFILE"))

            for this_keyword in ["DATE-BEG", "DATE-END", "DATE-AVG"]:
                primary_hdr[this_keyword] = (
                    event_list.meta.get(this_keyword, ""),
                    get_std_comment(this_keyword),
                )

            empty_primary_hdu = fits.PrimaryHDU(header=primary_hdr)
            pkt_list = Table(pkt_list)
            pkt_list.remove_column("time")
            pkt_hdu = fits.BinTableHDU(pkt_list, name="PKT")
            pkt_hdu.add_checksum()
            hit_hdu = fits.BinTableHDU(event_list, name="SCI")
            hit_hdu.add_checksum()
            hdul = fits.HDUList([empty_primary_hdu, hit_hdu, pkt_hdu])

            path = create_science_filename(
                instrument="meddea",
                time=primary_hdr["DATE-BEG"],
                level="l1",
                descriptor="eventlist",
                test=True,
                version="0.1.0",
            )

            # Set the temp_dir and overwrite flag based on the environment variable
            if lambda_environment:
                temp_dir = Path(tempfile.gettempdir())  # Set to temp directory
                overwrite = True  # Set overwrite to True
                path = temp_dir / path

            # Write the file, with the overwrite option controlled by the environment variable
            hdul.writeto(path, overwrite=overwrite)
            # Store the output file path in a list
            output_files.append(path)
        if parsed_data["housekeeping"] is not None:
            hk_data = parsed_data["housekeeping"]
            # send data to AWS Timestream for Grafana dashboard
            aws_db.record_housekeeping(hk_data)
            hk_table = Table(hk_data)

            primary_hdr = get_primary_header()
            primary_hdr = add_process_info_to_header(primary_hdr)
            primary_hdr["LEVEL"] = (0, get_std_comment("LEVEL"))
            primary_hdr["DATATYPE"] = ("housekeeping", get_std_comment("DATATYPE"))
            primary_hdr["ORIGAPID"] = (
                padre_meddea.APID["housekeeping"],
                get_std_comment("ORIGAPID"),
            )
            primary_hdr["ORIGFILE"] = (file_path.name, get_std_comment("ORIGFILE"))

            date_beg = calc_time(hk_data["timestamp"][0])
            primary_hdr["DATEREF"] = (date_beg.fits, get_std_comment("DATEREF"))

            hk_table["seqcount"] = hk_table["CCSDS_SEQUENCE_COUNT"]
            colnames_to_remove = [
                "CCSDS_VERSION_NUMBER",
                "CCSDS_PACKET_TYPE",
                "CCSDS_SECONDARY_FLAG",
                "CCSDS_SEQUENCE_FLAG",
                "CCSDS_APID",
                "CCSDS_SEQUENCE_COUNT",
                "CCSDS_PACKET_LENGTH",
                "CHECKSUM",
                "time",
            ]
            for this_col in colnames_to_remove:
                if this_col in hk_table.colnames:
                    hk_table.remove_column(this_col)

            empty_primary_hdu = fits.PrimaryHDU(header=primary_hdr)
            hk_hdu = fits.BinTableHDU(data=hk_table, name="HK")
            hk_hdu.add_checksum()

            # add command response data if it exists
            if parsed_data["cmd_resp"] is not None:
                data_ts = parsed_data["cmd_resp"]
                this_header = fits.Header()
                this_header["DATEREF"] = (
                    data_ts.time[0].fits,
                    get_std_comment("DATEREF"),
                )
                aws_db.record_cmd(data_ts)
                data_table = Table(data_ts)
                colnames_to_remove = [
                    "CCSDS_VERSION_NUMBER",
                    "CCSDS_PACKET_TYPE",
                    "CCSDS_SECONDARY_FLAG",
                    "CCSDS_SEQUENCE_FLAG",
                    "CCSDS_APID",
                    "CCSDS_SEQUENCE_COUNT",
                    "CCSDS_PACKET_LENGTH",
                    "CHECKSUM",
                    "time",
                ]
                for this_col in colnames_to_remove:
                    if this_col in hk_table.colnames:
                        data_table.remove_column(this_col)
                cmd_hdu = fits.BinTableHDU(data=data_table, name="READ")
                cmd_hdu.add_checksum()
            else:  # if None still end an empty Binary Table
                this_header = fits.Header()
                cmd_hdu = fits.BinTableHDU(data=None, header=this_header, name="READ")
            hdul = fits.HDUList([empty_primary_hdu, hk_hdu, cmd_hdu])

            path = create_science_filename(
                instrument="meddea",
                time=date_beg,
                level="l1",
                descriptor="hk",
                test=True,
                version="0.1.0",
            )

            # Set the temp_dir and overwrite flag based on the environment variable
            if lambda_environment:
                temp_dir = Path(tempfile.gettempdir())  # Set to temp directory
                overwrite = True  # Set overwrite to True
                path = temp_dir / path

            hdul.writeto(path, overwrite=overwrite)
            output_files.append(path)
        if parsed_data["spectra"] is not None:
<<<<<<< HEAD
            spec_data = parsed_data["spectra"]

=======
            ts, spectra, ids = parsed_data["spectra"]
            aws_db.record_spectra(ts, spectra, ids)
            asic_nums, channel_nums = util.parse_pixelids(ids)
            # asic_nums = (ids & 0b11100000) >> 5
            # channel_nums = ids & 0b00011111
            # TODO check that asic_nums and channel_nums do not change

            primary_hdr = get_primary_header()
            primary_hdr = add_process_info_to_header(primary_hdr)
            primary_hdr["LEVEL"] = (0, get_std_comment("LEVEL"))
            primary_hdr["DATATYPE"] = ("spectrum", get_std_comment("DATATYPE"))
            primary_hdr["ORIGAPID"] = (
                padre_meddea.APID["spectrum"],
                get_std_comment("ORIGAPID"),
            )
            primary_hdr["ORIGFILE"] = (file_path.name, get_std_comment("ORIGFILE"))
            dates = {
                "DATE-BEG": ts.time[0].fits,
                "DATE-END": ts.time[-1].fits,
                "DATE-AVG": ts.time[len(ts.time) // 2].fits,
            }
            primary_hdr["DATEREF"] = (dates["DATE-BEG"], get_std_comment("DATEREF"))
            for this_keyword, value in dates.items():
                primary_hdr[this_keyword] = (
                    value,
                    get_std_comment(this_keyword),
                )
            spec_hdu = fits.ImageHDU(data=spectra.data, name="SPEC")
            spec_hdu.add_checksum()

            data_table = Table()
            data_table["pkttimes"] = ts["pkttimes"]
            data_table["pktclock"] = ts["pktclock"]
            data_table["asic"] = asic_nums
            data_table["channel"] = channel_nums
            data_table["seqcount"] = ts["seqcount"]

            pkt_hdu = fits.BinTableHDU(data=data_table, name="PKT")
            pkt_hdu.add_checksum()
            empty_primary_hdu = fits.PrimaryHDU(header=primary_hdr)
            hdul = fits.HDUList([empty_primary_hdu, spec_hdu, pkt_hdu])
            path = create_science_filename(
                "meddea",
                time=dates["DATE-BEG"],
                level="l1",
                descriptor="spec",
                test=True,
                version="0.1.0",
            )

            # Set the temp_dir and overwrite flag based on the environment variable
            if lambda_environment:
                temp_dir = Path(tempfile.gettempdir())  # Set to temp directory
                overwrite = True  # Set overwrite to True
                path = temp_dir / path

            hdul.writeto(path, overwrite=overwrite)
            output_files.append(path)

>>>>>>> e97d4189
    # add other tasks below
    return output_files


def raw_to_l0(filename: Path):
    if not (filename.suffix == "bin"):
        raise ValueError(f"File {filename} extension not recognized.")

    data = file_tools.read_raw_file(filename)


def get_calibration_file(time: Time) -> Path:
    """
    Given a time, return the appropriate calibration file.

    Parameters
    ----------
    data_filename: str
        Fully specificied filename of the non-calibrated file (data level < 2)
    time: ~astropy.time.Time

    Returns
    -------
    calib_filename: str
        Fully specificied filename for the appropriate calibration file.

    Examples
    --------
    """
    return None


def read_calibration_file(calib_filename: Path):
    """
    Given a calibration, return the calibration structure.

    Parameters
    ----------
    calib_filename: str
        Fully specificied filename of the non-calibrated file (data level < 2)

    Returns
    -------
    output_filename: str
        Fully specificied filename of the appropriate calibration file.

    Examples
    --------
    """

    # if can't read the file
    return None





# include tools for calibration. 
# do not define functions that operate on files or filenames. 
# these functions should only operate on objects...
# what about plotting functions? I have complicated plotting routines that work on arrays/lists... 

# testing updated spectrum plotting tools. 

def get_spec(event_list, asic, pixel): 
    """
    Reads the contents of an event list and returns the baseline-subtracted energy spectrum (in ADC channel space). 

    Parameters
    ----------
    event_list: Timeseries object
        Photon event list. 
    asic: int
        ASIC number.
    pixel: int
        Pixel number. 

    Returns
    -------
    spectrum: Spectrum1D object
        Baseline-subtracted energy spectrum. 
    """
    # slice the event_list: 
    sliced_list=event_list[(event_list['asic']==asic) & (event_list['pixel']==pixel)]
    # baseline subtraction: 
    energy=np.array(sliced_list['atod'], dtype='float64')
    baseline=np.array(sliced_list['baseline'], dtype='float64')
    data, bins=np.histogram(((energy-baseline)+np.mean(baseline)), bins=np.arange(0,2**12-1))
    spectrum=Spectrum1D(flux=u.Quantity(data, 'count'), spectral_axis=u.Quantity(bins, 'pix'))
    return spectrum

def get_spec_arr(asics, pixels, event_list):
    """
    Reads the contents of an event list and returns a multi-dimensional array of spectra. 
    
    Parameters
    ----------
    asics: arr
        Array of ASICs to iterate over. We typically use asics=np.arange(4).
    pixels: arr
        Array of pixels to iterate over. We typically use pixels=np.arange(12). 
    event_list: Timeseries object
        Photon event list.

    Returns
    -------
    spectra: arr
        Multi-dimensional array of spectra. Each element of this array corresponds to an ASIC and is itself an array of spectra, each corresponding to a pixel. 
    """
    spectra=[]
    for this_asic in asics: 
        spectra.append([])
        for this_pixel in pixels: 
            this_spectrum=get_spec(event_list=event_list, asic=this_asic, pixel=this_pixel)
            spectra[this_asic].append(this_spectrum)
    return spectra

# for each ASIC, plot the spectra on top of each other. 
def plot_spec(asics, pixels, spectra, hdu, save=False):
    """
    Plots the measured spectra for each pixel, for each ASIC in a series of individual plots (in ADC channel space). 

    Parameters
    ----------
    asics: arr
        Array of asic numbers. Default is 1-4. 

    pixels: arr
        Array of pixel numbers. Default is 1-12. 
    
    spectra: arr
        Multi-dimensional array of spectra. Each element of the array (which corresponds to a an ASIC), contains 12 spectra, each corresponding to a pixel.

    hdu: fits header data unit.

    Returns
    -------
    """    
    for this_asic in asics: 
        for this_spectrum, this_pixel in zip(spectra[this_asic], pixels):
            plt.plot(this_spectrum.spectral_axis, this_spectrum.flux, label=f'Pixel: {this_pixel}')
        plt.legend()
        plt.title(f'ASIC {this_asic}')
        plt.suptitle(f'{hdu.filename()}')
        if save==True: 
            plt.savefig(f'{hdu.filename()}_{this_asic}_plot.png')
        plt.show()

def plot_subspec(asics, pixels, spectra, hdu, save=False):
    """
    Plots the measured spectra for each pixel, for each ASIC in a series of subplots (in ADC channel space). 

    Parameters
    ----------
    asics: arr
        Array of asic numbers. Default is 1-4. 

    pixels: arr
        Array of pixel numbers. Default is 1-12. 
    
    spectra: arr
        Multi-dimensional array. Each element of the array corresponds to a an ASIC and contains 12 spectra, each corresponding to a pixel. Each spectrum is itself a Spectrum1D object.

    hdu: fits header data unit.

    Returns
    -------
    """
    for this_asic in asics:
        fig, ax = plt.subplots(3, 4, figsize=(10,7))
        for this_pixel, i in zip(pixels, np.arange(pixels.shape[0])):
            plt.subplot(3, 4, i+1)
            spectrum=spectra[this_asic][this_pixel]
            plt.plot(spectrum.spectral_axis, spectrum.flux)
            plt.title(f"Pixel {this_pixel}")
        fig.tight_layout()
        plt.suptitle(f'ASIC {this_asic}')
        #plt.suptitle(f'{hdu.filename()}')
        if save==True: 
            plt.savefig(f'{hdu.filename()}_{this_asic}.png')
        plt.show()

def find_rois(spectrum, prominence, width, distance):
    '''
    Find the regions of interest (ROIs) in ADC Channel space over which to perform the energy calibration. 

    Parameters
    ----------
    spectrum: Spectrum1D object

    prominence: 
    
    width: 

    distance: 

    Returns
    -------
    line_centers: 

    rois: 

    '''
    line_centers, properties=find_peaks(spectrum.data, prominence=prominence, width=width, distance=distance)
    rois = []
    for j in range(len(properties["widths"])):
        roi = [properties["left_ips"][j],properties["right_ips"][j]]
        rois.append(roi)
    return line_centers, rois

def cal_spec(spectrum, line_centers=None, rois=None, plot=None):
    """
    Takes a spectrum object and the centroids of its spectral lines (in energy space) and returns a function that converts from ADC Channel space to energy space. 

    Parameters
    ----------
    spectrum: Spectrum1D object

    line_centers_keV: arr
        Centroids of the spectral lines in energy space. 

    Returns
    -------
    result: function
        Function that converts from ADC Channel space to energy space. 
    """
    means=[]
    for this_roi in rois:
        this_region=SpectralRegion(this_roi[0] * u.pix, this_roi[1] * u.pix)
        sub_spectrum=extract_region(spectrum, this_region)
        params=estimate_line_parameters(sub_spectrum, models.Gaussian1D())
        g_init=models.Gaussian1D(amplitude=params.amplitude, mean=params.mean, stddev=params.stddev)
        g_fit=fit_lines(sub_spectrum, g_init)
        means.append(g_fit.mean.value)
    result=Polynomial.fit(means, line_centers, deg=1)
    if plot:
        plt.plot(means, line_centers, "x")
        plt.plot(means, result(np.array(means)), "-", label=f"{result.convert()}")
        plt.ylabel("Energy [keV]")
        plt.xlabel("Channel")
        plt.legend()
    return result.convert()

# global variable.
# move this further up. 
ba133_line_centers=[30.973, 34.920, 80]

# energy calibration, lpix
def energy_cal(asics, pixels, spectra, prominence, width, distance):
    '''
    Parameters: 
    '''
    for this_asic in asics:
        for this_pixel in pixels[0:8]:
            #spectrum=get_spec(event_list=event_list, asic=this_asic, pixel=this_pixel)
            spectrum=spectra[this_asic][this_pixel]

            spectrum.flux[0:800]=[0*u.ct for i in spectrum.spectral_axis[0:800]]
            spectrum.flux[3800:4200]=[0*u.ct for i in spectrum.spectral_axis[3800:4200]]

            line_centers, rois=find_rois(spectrum, prominence=200, width=10, distance=100) # hard-coded for now
            fit=cal_spec(spectrum, line_centers=ba133_line_centers, rois=rois, plot=True)
        plt.title(f'ASIC {this_asic}, Lpix')
        plt.show()<|MERGE_RESOLUTION|>--- conflicted
+++ resolved
@@ -90,18 +90,7 @@
 
         parsed_data = read_raw_file(file_path)
         if parsed_data["photons"] is not None:  # we have event list data
-<<<<<<< HEAD
             event_list, pkt_list = parsed_data["photons"]
-=======
-            pkt_list, event_list = parsed_data["photons"]
-            log.info(
-                f"Found photon data, {len(event_list)} photons and {len(pkt_list)} packets."
-            )
-            aws_db.record_photons(pkt_list, event_list)
-
-            event_list = Table(event_list)
-            event_list.remove_column("time")
->>>>>>> e97d4189
             primary_hdr = get_primary_header()
             primary_hdr = add_process_info_to_header(primary_hdr)
             primary_hdr["LEVEL"] = (0, get_std_comment("LEVEL"))
@@ -234,70 +223,8 @@
             hdul.writeto(path, overwrite=overwrite)
             output_files.append(path)
         if parsed_data["spectra"] is not None:
-<<<<<<< HEAD
             spec_data = parsed_data["spectra"]
 
-=======
-            ts, spectra, ids = parsed_data["spectra"]
-            aws_db.record_spectra(ts, spectra, ids)
-            asic_nums, channel_nums = util.parse_pixelids(ids)
-            # asic_nums = (ids & 0b11100000) >> 5
-            # channel_nums = ids & 0b00011111
-            # TODO check that asic_nums and channel_nums do not change
-
-            primary_hdr = get_primary_header()
-            primary_hdr = add_process_info_to_header(primary_hdr)
-            primary_hdr["LEVEL"] = (0, get_std_comment("LEVEL"))
-            primary_hdr["DATATYPE"] = ("spectrum", get_std_comment("DATATYPE"))
-            primary_hdr["ORIGAPID"] = (
-                padre_meddea.APID["spectrum"],
-                get_std_comment("ORIGAPID"),
-            )
-            primary_hdr["ORIGFILE"] = (file_path.name, get_std_comment("ORIGFILE"))
-            dates = {
-                "DATE-BEG": ts.time[0].fits,
-                "DATE-END": ts.time[-1].fits,
-                "DATE-AVG": ts.time[len(ts.time) // 2].fits,
-            }
-            primary_hdr["DATEREF"] = (dates["DATE-BEG"], get_std_comment("DATEREF"))
-            for this_keyword, value in dates.items():
-                primary_hdr[this_keyword] = (
-                    value,
-                    get_std_comment(this_keyword),
-                )
-            spec_hdu = fits.ImageHDU(data=spectra.data, name="SPEC")
-            spec_hdu.add_checksum()
-
-            data_table = Table()
-            data_table["pkttimes"] = ts["pkttimes"]
-            data_table["pktclock"] = ts["pktclock"]
-            data_table["asic"] = asic_nums
-            data_table["channel"] = channel_nums
-            data_table["seqcount"] = ts["seqcount"]
-
-            pkt_hdu = fits.BinTableHDU(data=data_table, name="PKT")
-            pkt_hdu.add_checksum()
-            empty_primary_hdu = fits.PrimaryHDU(header=primary_hdr)
-            hdul = fits.HDUList([empty_primary_hdu, spec_hdu, pkt_hdu])
-            path = create_science_filename(
-                "meddea",
-                time=dates["DATE-BEG"],
-                level="l1",
-                descriptor="spec",
-                test=True,
-                version="0.1.0",
-            )
-
-            # Set the temp_dir and overwrite flag based on the environment variable
-            if lambda_environment:
-                temp_dir = Path(tempfile.gettempdir())  # Set to temp directory
-                overwrite = True  # Set overwrite to True
-                path = temp_dir / path
-
-            hdul.writeto(path, overwrite=overwrite)
-            output_files.append(path)
-
->>>>>>> e97d4189
     # add other tasks below
     return output_files
 
