"""
This module provides a utilities to manage fits files reading and writing.
"""

from pathlib import Path
import re
from typing import List, Tuple

import git
import ccsdspy
from astropy import units as u
from astropy.io import ascii
import astropy.io.fits as fits
from astropy.time import Time
<<<<<<< HEAD
from astropy.table import Table, vstack
=======
import solarnet_metadata
from solarnet_metadata.schema import SOLARNETSchema
>>>>>>> 05d9f796

import padre_meddea
from padre_meddea import log

CUSTOM_ATTRS_PATH = (
    padre_meddea._data_directory / "fits" / "fits_keywords_primaryhdu.yaml"
)

FITS_HDR_KEYTOCOMMENT = ascii.read(
    padre_meddea._data_directory / "fits" / "fits_keywords_dict.csv", format="csv"
)
FITS_HDR_KEYTOCOMMENT.add_index("keyword")

# Dict[str, Tuple[str, str, str]]
# Lib <n><a>: (Library Name, Library Version, Library URL)
PRLIBS = {
    "1A": (
        "padre_meddea",
        padre_meddea.__version__,
        "https://github.com/PADRESat/padre_meddea.git",
    ),
    "1B": ("ccsdspy", ccsdspy.__version__, "https://github.com/CCSDSPy/ccsdspy.git"),
    "1C": (
        "solarnet_metadata",
        solarnet_metadata.__version__,
        "https://github.com/IHDE-Alliance/solarnet_metadata.git",
    ),
}


def get_comment(keyword: str) -> str:
    """Given a keyword, return the standard comment for a header card."""
    # Check Keyword in Existing Structure
    if keyword.upper() in FITS_HDR_KEYTOCOMMENT["keyword"]:
        return FITS_HDR_KEYTOCOMMENT.loc[keyword]["comment"]
    # Check if it's an iterable keyword
    for this_row in FITS_HDR_KEYTOCOMMENT:
        res = re.fullmatch(this_row["keyword"], keyword)
        if res:
            comment = this_row["comment"]
            if len(res.groupdict()) > 0:  # check if there was a match
                for key, value in res.groupdict().items():
                    comment = comment.replace(f"<{key}>", value)
            return comment
    # No Match in Existing Data Structure - check SOLARNET Schema
    # Create a Custom SOLARNET Schema
    schema = SOLARNETSchema(schema_layers=[CUSTOM_ATTRS_PATH])
    if keyword in schema.attribute_schema["attribute_key"]:
        keyword_info = schema.attribute_schema["attribute_key"][keyword]
        comment = keyword_info["human_readable"]
        return comment


def get_primary_header(
    file_path: Path, data_level: str, data_type: str, procesing_step: int = 1
) -> fits.Header:
    """
    Create a standard FITS primary header following SOLARNET conventions.

    This function creates a new FITS header with standard metadata including the
    current date, default PADRE attributes, processing information, data level,
    data type, original APID, and original filename.

    Parameters
    ----------
    file_path : Path
        Path to the original file, used to extract the filename
    data_level : str
        Data Processing step (e.g., 'L0', 'L1')
    data_type : str
        Type of data being processed
    procesing_step : int, default 1
        Processing step number to be added to header metadata

    Returns
    -------
    fits.Header
        A FITS header populated with standard metadata
    """
    # Create a Custom SOLARNET Schema
    schema = SOLARNETSchema(schema_layers=[CUSTOM_ATTRS_PATH])

    # Create a new header
    header = fits.Header()
    header["DATE"] = (Time.now().fits, get_comment("DATE"))

    # Add PADRE Default Attributes to Header
    for keyword, value in schema.default_attributes.items():
        header[keyword] = (value, get_comment(keyword))

    # FITS Standard Keywords
    header["EXTEND"] = ("T", get_comment("EXTEND"))

    # Data Description Keywords
    header["BTYPE"] = (data_type, get_comment("BTYPE"))
    header["BUNIT"] = get_bunit(data_level, data_type)

    # Pipeline processing keywords
    header = add_process_info_to_header(header, n=procesing_step)
    header["LEVEL"] = (data_level, get_comment("LEVEL"))

    # PADRE Custom Keywords
    header["ORIGAPID"] = (
        padre_meddea.APID[data_type],
        get_comment("ORIGAPID"),
    )
    file_path = Path(file_path)
    header["ORIGFILE"] = (file_path.name, get_comment("ORIGFILE"))

    return header


def get_obs_header():
    """
    Create a standard FITS header for the observation.

    This function creates a new FITS header with standard metadata including the
    current date, default PADRE attributes, processing information, data level,
    data type, original APID, and original filename.

    Returns
    -------
    fits.Header
        A FITS header populated with standard metadata
    """
    # Create a new header
    header = fits.Header()
    header["OBS_HDU"] = (1, get_comment("OBS_HDU"))
    return header


# =============================================================================
# Mandatory data description keywords (sections 15.4, 5.1, 5.2, 5.6.2)
# =============================================================================


def get_bunit(data_level: str, data_type: str) -> Tuple[str, str]:
    """
    Get the bunit and comment for a given data level and data type.

    Parameters
    ----------
    data_level : str
        Data Processing step (e.g., 'L0', 'L1')
    data_type : str
        Type of data being processed

    Returns
    -------
    tuple
        A tuple of (bunit, comment)
    """
    bunit = None
    match data_level.lower():
        case "l0":
            bunit = u.dimensionless_unscaled
        case "l1":
            match data_type.lower():
                case "photon":
                    bunit = u.count
                case "housekeeping":
                    bunit = u.count
                case "spectrum":
                    bunit = u.count
                case _:
                    raise ValueError(f"Units Undefined for Data Type: {data_type}")
        case _:
            raise ValueError(f"Units Undefined for Data Level: {data_level}")
    comment = get_comment("BUNIT")
    return bunit.to_string(), comment


# =============================================================================
# Optional pipeline processing keywords (sections 18, 8, 8.1, 8.2)
# =============================================================================


def add_process_info_to_header(header: fits.Header, n: int = 1) -> fits.Header:
    """Add processing info metadata to a fits header.

    It adds the following SOLARNET compatible FITS cards;
    PRSTEPn, PRPROCn, PRPVERn, PRLIBnA, PRVERnA, PRLIBnA, PRHSHnA, PRVERnB

    Parameters
    ----------
    header : fits.Header
        The fits header to add the new cards to
    n : int, default 1
        The processing step number. Must be >= 1 and <= 9.

    Returns
    -------
    header : fits.Header
    """
    if n < 1 or n > 10:
        raise ValueError(f"Processing number, n, must be in range 1<=n<=9. Got {n}")

    # Pipeline-Level Metadata
    header[f"PRSTEP{n}"] = get_prstep(n)
    header[f"PRPROC{n}"] = get_prproc(n)
    header[f"PRPVER{n}"] = get_prpver(n)

    # Library-Level Metadata
    # Get Libraries used for the Given Level
    level_libraries = [key[1] for key in PRLIBS.keys() if key[0] == str(n)]
    for a in level_libraries:
        header[f"PRLIB{n}{a}"] = get_prlib(n, a)
        header[f"PRVER{n}{a}"] = get_prver(n, a)
        header[f"PRHSH{n}{a}"] = get_prhsh(n, a)

    #  primary_hdr["PRLOG1"] add log information, need to do this after the fact
    #  primary_hdr["PRENV1"] add information about processing env, need to do this after the fact
    return header


<<<<<<< HEAD
def concatenate_daily_fits(
    files_to_combine: list[Path], existing_file: Path = None, outfile: Path = None
) -> Path:
    """
    Concatenate multiple FITS files into a single daily FITS file, properly combining headers and data.

    Note: This function assumes that there is no data stored in the PrimaryHDU of the FITS files.

    Parameters
    ----------
    files_to_combine : list of Path
        List of FITS files to combine. Assumed to have the same structure.
    existing_file : Path, optional
        Existing daily FITS file to append to.
    outfile : Path, optional
        Output file path. If None, will generate automatically.

    Returns
    -------
    output_file : Path
        Path to the concatenated daily FITS file.
    """

    # Combine with existing file if provided
    all_files = []
    if existing_file:
        all_files.append(existing_file)
    all_files.extend(files_to_combine)

    # Remove duplicates while preserving order
    seen = set()
    all_files = [f for f in all_files if not (f in seen or seen.add(f))]

    # Sort files by observation time
    all_files = sorted(all_files, key=lambda f: fits.getheader(f)["DATE-BEG"])

    # Calculate time range for the output file
    all_times = []
    for fits_file in all_files:
        hdr = fits.getheader(fits_file)
        for key in ("DATE-BEG", "DATE-END"):
            if key in hdr:
                all_times.append(Time(hdr[key]))

    date_beg = Time(min(all_times).iso[0:10])
    date_end = max(all_times)
    date_avg = date_beg + (date_end - date_beg) / 2

    # Determine output path if not provided
    if outfile is None:
        instrument = fits.getheader(all_files[0])["INSTRUME"].lower()
        data_type = fits.getheader(all_files[0])["DATATYPE"]
        if "_" in data_type:
            data_type = data_type.replace("_", "")

        outfile = create_science_filename(
            instrument, time=date_beg, level="l1", descriptor=data_type, version="0.1.0"
        )

        # Handle temp directory if in Lambda environment
        if os.getenv("LAMBDA_ENVIRONMENT"):
            temp_dir = Path(tempfile.gettempdir())
            outfile = temp_dir / outfile

    # Initialize the HDU structure from the first file
    with fits.open(all_files[0]) as first_hdul:
        hdu_dict = {}

        # Process each HDU in the first file
        for i, hdu in enumerate(first_hdul):
            if isinstance(hdu, fits.PrimaryHDU):
                # Start with the primary header
                base_header = hdu.header.copy()

                # Update time-related headers
                for key, value in [
                    ("DATE-BEG", date_beg),
                    ("DATE-END", date_end),
                    ("DATE-AVG", date_avg),
                    ("DATEREF", date_beg),
                ]:
                    base_header[key] = (value.fits, get_std_comment(key))

                hdu_dict[i] = {"header": base_header, "data": None, "type": "primary"}

            elif isinstance(hdu, fits.BinTableHDU):
                hdu_dict[i] = {
                    "header": hdu.header.copy(),
                    "data": Table.read(hdu),
                    "type": "bintable",
                    "name": hdu.name,
                }
            elif isinstance(hdu, fits.ImageHDU):
                hdu_dict[i] = {
                    "header": hdu.header.copy(),
                    "data": hdu.data.copy(),
                    "type": "image",
                    "name": hdu.name,
                }

    # Process additional files
    for file_path in all_files[1:]:
        with fits.open(file_path) as hdul:
            for i, hdu in enumerate(hdul):
                if i not in hdu_dict:
                    log.warning(
                        f"File {file_path} has unexpected HDU at index {i}, skipping."
                    )
                    continue

                if hdu_dict[i]["type"] == "primary":
                    # For primary HDU, we just need to check consistency
                    pass
                elif hdu_dict[i]["type"] == "bintable":
                    # Vertically stack table data
                    new_table = Table.read(hdu)
                    hdu_dict[i]["data"] = vstack([hdu_dict[i]["data"], new_table])
                elif hdu_dict[i]["type"] == "image":
                    # Concatenate image data (assuming along first axis)
                    hdu_dict[i]["data"] = np.concatenate(
                        [hdu_dict[i]["data"], hdu.data], axis=0
                    )

    # Construct the output HDUList
    hdu_list = []
    for i in sorted(hdu_dict.keys()):
        hdu_info = hdu_dict[i]

        if hdu_info["type"] == "primary":
            hdu_list.append(fits.PrimaryHDU(header=hdu_info["header"]))
        elif hdu_info["type"] == "bintable":
            new_hdu = fits.BinTableHDU(
                hdu_info["data"], header=hdu_info["header"], name=hdu_info["name"]
            )
            new_hdu.add_checksum()
            hdu_list.append(new_hdu)
        elif hdu_info["type"] == "image":
            new_hdu = fits.ImageHDU(
                hdu_info["data"], header=hdu_info["header"], name=hdu_info["name"]
            )
            hdu_list.append(new_hdu)

    # Write the output file
    hdul = fits.HDUList(hdu_list)
    hdul.writeto(outfile, overwrite=True)
    log.info(f"Created concatenated daily file: {outfile}")

    return outfile
=======
def get_prstep(n: int = 1) -> Tuple[str, str]:
    """
    Get the processing step description and standard comment for FITS header.
    This function returns a tuple containing the processing step description and
    the corresponding standard comment based on the Processing step.

    Parameters
    ----------
    n : int, optional
        Processing step number, default is 1.
        1: Raw to L1
        2: L1 to L2
        3: L2 to L3
        4: L3 to L4

    Returns
    -------
    tuple
        A tuple of (processing_step_description, standard_comment)

    Raises
    ------
    ValueError
        If the Processing step number is not in the range 1-4.
    """
    value = None
    match n:
        case 1:
            value = "PROCESS Raw to L1"
        case 2:
            value = "PROCESS L1 to L2"
        case 3:
            value = "PROCESS L2 to L3"
        case 4:
            value = "PROCESS L3 to L4"
        case _:
            raise ValueError(f"Processing Undefined for n={n}")
    comment = get_comment(f"PRSTEP{n}")
    return value, comment


def get_prproc(n: int = 1) -> Tuple[str, str]:
    """
    Get the processing procedure description and standard comment for FITS header.
    This function returns a tuple containing the processing procedure description and
    the corresponding standard comment based on the Processing step.

    Parameters
    ----------
    n : int, optional
        Processing step number, default is 1.

    Returns
    -------
    tuple
        A tuple of (processing_procedure_description, standard_comment)
    """
    value = None
    match n:
        case _:
            value = "padre_meddea.calibration.process_file"
    comment = get_comment(f"PRPROC{n}")
    return value, comment


def get_prpver(n: int = 1) -> Tuple[str, str]:
    """
    Get the processing version and standard comment for FITS header.
    This function returns a tuple containing the processing version and
    the corresponding standard comment based on the Processing step.

    Parameters
    ----------
    n : int, optional
        Processing step number, default is 1.

    Returns
    -------
    tuple
        A tuple of (processing_version, standard_comment)
    """
    value = padre_meddea.__version__
    comment = get_comment(f"PRPVER{n}")
    return value, comment


def get_prlib(n: int = 1, a: str = "A") -> Tuple[str, str]:
    """
    Get the processing library description and standard comment for FITS header.
    This function returns a tuple containing the processing library description and
    the corresponding standard comment based on the Processing step.

    Parameters
    ----------
    n : int, optional
        Processing step number, default is 1.
    a : str, optional
        Library version, default is A.

    Returns
    -------
    tuple
        A tuple of (processing_library_description, standard_comment)
    """
    prlib, _, _ = PRLIBS.get(f"{n}{a}", (None, None, None))
    if prlib:
        return prlib, get_comment(f"PRLIB{n}{a}")
    else:
        raise ValueError(f"Library Undefined for n={n} and a={a}")


def get_prver(n: int = 1, a: str = "A") -> Tuple[str, str]:
    """
    Get the processing version and standard comment for FITS header.
    This function returns a tuple containing the processing version and
    the corresponding standard comment based on the Processing step.

    Parameters
    ----------
    n : int, optional
        Processing step number, default is 1.
    a : str, optional
        Library version, default is A.

    Returns
    -------
    tuple
        A tuple of (processing_version, standard_comment)
    """
    _, prver, _ = PRLIBS.get(f"{n}{a}", (None, None, None))
    if prver:
        return prver, get_comment(f"PRVER{n}{a}")
    else:
        raise ValueError(f"Library Undefined for n={n} and a={a}")


def get_prhsh(n: int = 1, a: str = "A") -> Tuple[str, str]:
    """
    Get the processing hash and standard comment for FITS header.
    This function returns a tuple containing the processing hash and
    the corresponding standard comment based on the Processing step.

    Parameters
    ----------
    n : int, optional
        Processing step number, default is 1.
    a : str, optional
        Library version, default is A.

    Returns
    -------
    tuple
        A tuple of (processing_hash, standard_comment)
    """
    lib, version, url = PRLIBS.get(f"{n}{a}", (None, None, None))
    if not url:
        raise ValueError(f"Library Undefined for n={n} and a={a}")

    try:
        # Try Locally
        match a:
            case "A":
                repo = git.Repo(padre_meddea.__file__, search_parent_directories=True)
                hexsha = repo.head.object.hexsha
            case _:
                raise ModuleNotFoundError(f"Library Version Undefined for a={a}")
    except (ValueError, ModuleNotFoundError, git.InvalidGitRepositoryError) as _:
        # Not Available Locally - Use the Remote
        remote_info = git.cmd.Git().ls_remote(url)
        remote_info = remote_info.split()
        # formatted as Dict[tag, hexsha]
        remote_tags = {
            remote_info[i + 1]: remote_info[i] for i in range(0, len(remote_info), 2)
        }
        # Look for Tag
        hexsha = None
        if "dev" not in version:
            version_formattings = [f"v{version}", f"{version}"]
            # Search Various Version Formats
            for version_format in version_formattings:
                hexsha = remote_tags.get(f"refs/tags/{version_format}", None)
                if hexsha is not None:
                    break
        if hexsha is None:
            log.warning(f"Version {version} not found in Tags for {url}. Using HEAD.")
            hexsha = remote_tags.get("HEAD", None)

    # header[f"PRBRA{n}A"] = (
    #    repo.active_branch.name,
    #    get_std_comment(f"PRBRA{n}A"),
    # )
    comment = get_comment(f"PRHSH{n}{a}")
    return hexsha, comment
>>>>>>> 05d9f796
<|MERGE_RESOLUTION|>--- conflicted
+++ resolved
@@ -12,12 +12,11 @@
 from astropy.io import ascii
 import astropy.io.fits as fits
 from astropy.time import Time
-<<<<<<< HEAD
 from astropy.table import Table, vstack
-=======
+
 import solarnet_metadata
 from solarnet_metadata.schema import SOLARNETSchema
->>>>>>> 05d9f796
+
 
 import padre_meddea
 from padre_meddea import log
@@ -233,7 +232,6 @@
     return header
 
 
-<<<<<<< HEAD
 def concatenate_daily_fits(
     files_to_combine: list[Path], existing_file: Path = None, outfile: Path = None
 ) -> Path:
@@ -382,7 +380,8 @@
     log.info(f"Created concatenated daily file: {outfile}")
 
     return outfile
-=======
+
+
 def get_prstep(n: int = 1) -> Tuple[str, str]:
     """
     Get the processing step description and standard comment for FITS header.
@@ -575,5 +574,4 @@
     #    get_std_comment(f"PRBRA{n}A"),
     # )
     comment = get_comment(f"PRHSH{n}{a}")
-    return hexsha, comment
->>>>>>> 05d9f796
+    return hexsha, comment