"""
This module provides a generic file reader.
"""

from pathlib import Path
import datetime as dt

import numpy as np
import astropy.units as u
from astropy.timeseries import TimeSeries
from astropy.io import ascii
from astropy.table import Table
from astropy.time import Time

import ccsdspy
from ccsdspy import PacketField, PacketArray
from ccsdspy.utils import (
    count_packets,
    split_by_apid,
)
import astropy.io.fits as fits

from specutils import Spectrum1D

import padre_meddea
from padre_meddea import log
from padre_meddea import EPOCH, APID
import padre_meddea.util.util as util

__all__ = ["read_file", "read_raw_file", "read_fits"]


def read_file(filename: Path):
    """
    Read a file.

    Parameters
    ----------
    filename: Path
        A file to read.

    Returns
    -------
    data

    Examples
    --------
    """
<<<<<<< HEAD
    if filename.suffix == ".bin":  # raw binary file
        result = read_raw_file(filename)
    elif filename.suffix == ".fits":  # level 0 or above
        pass
=======
    this_path = Path(filename)
    if this_path.suffix == ".bin":  # raw binary file
        result = read_raw_file(this_path)
    elif this_path.suffix == ".fits":  # level 0 or above
        result = read_fits(this_path)
>>>>>>> e97d4189
    else:
        raise ValueError(f"File extension {filename.suffix} not recognized.")
    return result


def read_raw_file(filename: Path):
    """
    Read a level 0 data file.

    Parameters
    ---------
    filename : Path
        A file to read

    Returns
    -------
    data : dict
        A dictionary of data arrays.
    """

    result = {
        "photons": parse_ph_packets(filename),
        "housekeeping": parse_hk_packets(filename),
        "spectra": parse_spectrum_packets(filename),
        "cmd_resp": parse_cmd_response_packets(filename),
    }

    return result


def read_fits(filename: Path):
    """
    Read a fits file.
    """
    hdu = fits.open(filename)

    if (hdu[0].header["LEVEL"] == 0) and (hdu[0].header["DATATYPE"] == "event_list"):
        return read_fits_l0_event_list(filename)
    if (hdu[0].header["LEVEL"] == 0) and (hdu[0].header["DATATYPE"] == "housekeeping"):
        return read_fits_l0_housekeeping(filename)
    if (hdu[0].header["LEVEL"] == 0) and (hdu[0].header["DATATYPE"] == "spectrum"):
        return read_fits_l0_spectrum(filename)
    else:
        raise ValueError(f"File contents of {filename} not recogized.")


def read_fits_l0_event_list(filename: Path) -> TimeSeries:
    """ """
    hdu = fits.open(filename)
    # parse event data in SCI
    num_events = len(hdu["SCI"].data["seqcount"])
    ph_times = util.calc_time(
        hdu["sci"].data["pkttimes"],
        hdu["sci"].data["pktclock"],
        hdu["sci"].data["clocks"],
    )
    # add the pixel conversions
    pixels = util.channel_to_pixel(hdu["sci"].data["channel"])
    pixel_strs = [
        util.get_pixel_str(this_asic, this_pixel)
        for this_asic, this_pixel in zip(hdu["sci"].data["asic"], pixels)
    ]
    event_list = TimeSeries(
        time=ph_times,
        data={
            "atod": hdu["sci"].data["atod"],
            "baseline": hdu["sci"].data["baseline"],
            "asic": hdu["sci"].data["asic"],
            "channel": hdu["sci"].data["channel"],
            "pixel": pixels,
            "clocks": hdu["sci"].data["clocks"],
            "seqcount": hdu["sci"].data["seqcount"],
            "pixel_str": pixel_strs,
        },
    )
    event_list.sort()
    # parse packet header data
    pkt_times = util.calc_time(hdu["pkt"].data["pkttimes"], hdu["pkt"].data["pktclock"])
    pkt_ts = TimeSeries(
        time=pkt_times,
        data={
            "livetime": hdu["pkt"].data["livetime"],
            "inttime": hdu["pkt"].data["inttime"],
            "flags": hdu["pkt"].data[
                "flags"
            ],  # TODO: parse flags into individual columns
            "seqcount": hdu["pkt"].data["seqcount"],
        },
    )
    return event_list, pkt_ts


def read_fits_l0_housekeeping(filename: Path) -> TimeSeries:
    """Read a level 0 housekeeping file

    Returns
    -------
    TimeSeries of housekeeping data.
    """
    hdu = fits.open(filename)
    colnames = [this_col.name for this_col in hdu["HK"].data.columns]
    times = util.calc_time(hdu["HK"].data["timestamp"])
    hk_list = TimeSeries(
        time=times, data={key: hdu["hk"].data[key] for key in colnames}
    )
    return hk_list


def read_fits_l0_spectrum(filename: Path):
    """Read a level 0 spectrum file.

    .. note::
       This function is in Draft form and what it returns will likely be updated.

    Returns
    -------
    timestamps, Spectrum1D array, asic_nums, pixel_nums, pixelid_strings
    """
    hdu = fits.open(filename)
    timestamps = util.calc_time(
        hdu["PKT"].data["pkttimes"], hdu["PKT"].data["pktclock"]
    )
    asic_nums = hdu["PKT"].data["asic"]
    channel_nums = hdu["PKT"].data["channel"]
    pixel_nums = util.channel_to_pixel(channel_nums)
    these_asics = asic_nums[0]
    these_pixels = pixel_nums[0]
    pixel_strs = [
        util.get_pixel_str(this_asic, this_pixel)
        for this_asic, this_pixel in zip(these_asics, these_pixels)
    ]
    # TODO: check that all asic_nums and channel_nums are the same
    specs = Spectrum1D(
        spectral_axis=np.arange(512) * u.pix, flux=hdu["spec"].data * u.ct
    )
    ts = TimeSeries(times=timestamps)
    ts["asic"] = these_asics
    ts["pixel"] = these_pixels
    ts["pixel_str"] = pixel_strs
    ts["seqcount"] = hdu["pkt"].data["seqcount"]
    ts["pkttimes"] = hdu["pkt"].data["pkttimes"]

    return ts, specs


def parse_ph_packets(filename: Path):
    """Given a binary file, read only the photon packets and return an event list.

    Photon packets consist of 15 header words which includes a checksum.
    Each photon adds 3 words.

    Photon packet format is (words are 16 bits) described below.

    ==  =============================================================
    #   Description
    ==  =============================================================
    0   CCSDS header 1 (0x00A0)
    1   CCSDS header 2 (0b11 and sequence count)
    2   CCSDS header 3 payload size (remaining packet size - 1 octet)
    3   time_stamp_s 1
    4   time_stamp_s 2
    5   time_stamp_clocks 1
    6   time_stamp_clocks 2
    7   integration time in clock counts
    8   live time in clock counts
    9   flags, drop counter ([15] Int.Time Overflow, [14:12] decimation level, [11:0] # dropped photons)
    10  checksum
    11  start of pixel data (each is 16 bit field)
    -   pixel time step in clock count
    -   pixel_id (ASIC # bits[7:5], pixel num bits[4:0])
    -   pixel_data ADC count
    -   pixel_data baseline 12 bit baseline value (optional)
    ==  =============================================================

    Parameters
    ----------
    filename : Path
        A file to read

    Returns
    -------
    ph_list : astropy.time.TimeSeries or None
        A photon list
    """
    filename = Path(filename)
    with open(filename, "rb") as mixed_file:
        stream_by_apid = split_by_apid(mixed_file)
    packet_stream = stream_by_apid.get(APID["photon"], None)
    if packet_stream is None:
        return None
    else:
        log.info(f"{filename.name}: Found photon data")
    packet_definition = packet_definition_ph()
    pkt = ccsdspy.VariableLength(packet_definition)
    ph_data = pkt.load(packet_stream, include_primary_header=True)
    # packet_time = ph_data["TIME_S"] + ph_data["TIME_CLOCKS"] / 20.0e6
    if util.has_baseline(filename):
        log.info(f"{filename.name}: Found baseline measurements in photon data.")
        WORDS_PER_HIT = 4
    else:
        log.info(f"{filename.name}: No baseline measurements in photon data.")
        WORDS_PER_HIT = 3

    pkt_times = util.calc_time(ph_data["TIME_S"], ph_data["TIME_CLOCKS"])
    pkt_list = TimeSeries(time=pkt_times)
    pkt_list["seqcount"] = ph_data["CCSDS_SEQUENCE_COUNT"]
    pkt_list["pkttimes"] = ph_data["TIME_S"]
    pkt_list["pktclock"] = ph_data["TIME_CLOCKS"]
    pkt_list["livetime"] = ph_data["LIVE_TIME"]
    pkt_list["inttime"] = ph_data["INTEGRATION_TIME"]
    pkt_list["flags"] = ph_data["FLAGS"]
    # parse flag field into their own
    pkt_list["decim_lvl"], pkt_list["drop_cnt"], pkt_list["int_time_flag"] = (
        util.parse_ph_flags(pkt_list["flags"])
    )
    pkt_list.meta.update({"ORIGFILE": f"{filename.name}"})

    # determine the total amount of hits in all photon packets
    hit_count = np.zeros(len(pkt_list), dtype="uint32")
    for i, this_packet in enumerate(ph_data["PIXEL_DATA"]):
        hit_count[i] = len(this_packet[0::WORDS_PER_HIT])
    total_hits = np.sum(hit_count)
    # add the number of hits per photon packet to pkt_list
    pkt_list["num_hits"] = hit_count
    pkt_list["rate"] = hit_count / (pkt_list["inttime"] * 12.8e-6)
    pkt_list["corr_rate"] = hit_count / (pkt_list["livetime"] * 12.8e-6)

    if (total_hits - np.floor(total_hits)) != 0:
        raise ValueError(
            f"Got non-integer number of hits {total_hits - np.floor(total_hits)}."
        )

    # hit_list definition
    # 0, raw id number
    # 1, asic number, 0 to 7
    # 2, channel number, 0 to 32
    # 3, energy 12 bits
    # 4, packet sequence number 12 bits
    # 5, clock number
    # 6, baseline (if exists) otherwise 0

    hit_list = np.zeros((9, total_hits), dtype="uint16")
    time_s = np.zeros(total_hits, dtype="uint32")
    time_clk = np.zeros(total_hits, dtype="uint32")

    # 0 time, 1 asic_num, 2 channel num, 3 hit channel
    i = 0
    # iterate over packets
    for this_pkt_num, this_ph_data, pkt_s, pkt_clk in zip(
        ph_data["CCSDS_SEQUENCE_COUNT"],
        ph_data["PIXEL_DATA"],
        ph_data["TIME_S"],
        ph_data["TIME_CLOCKS"],
    ):
        num_hits = len(this_ph_data[0::WORDS_PER_HIT])
        ids = this_ph_data[1::WORDS_PER_HIT]
        asic_num = (ids & 0b11100000) >> 5
        channel_num = ids & 0b00011111
        hit_list[0, i : i + num_hits] = this_ph_data[0::WORDS_PER_HIT]
        hit_list[1, i : i + num_hits] = asic_num
        hit_list[2, i : i + num_hits] = channel_num
        hit_list[4, i : i + num_hits] = this_pkt_num
        hit_list[5, i : i + num_hits] = this_ph_data[0::WORDS_PER_HIT]
        time_s[i : i + num_hits] = pkt_s
        time_clk[i : i + num_hits] = pkt_clk
        if WORDS_PER_HIT == 4:
            hit_list[6, i : i + num_hits] = this_ph_data[2::WORDS_PER_HIT]  # baseline
            hit_list[3, i : i + num_hits] = this_ph_data[3::WORDS_PER_HIT]  # hit energy
        elif WORDS_PER_HIT == 3:
            hit_list[3, i : i + num_hits] = this_ph_data[2::WORDS_PER_HIT]  # hit energy
        i += num_hits

    ph_times = util.calc_time(
        time_s,
        time_clk,
        hit_list[5, :],
    )

    event_list = TimeSeries(time=ph_times)
    event_list["seqcount"] = hit_list[4, :]
    event_list["clocks"] = hit_list[5, :]
    event_list["asic"] = hit_list[1, :].astype(np.uint8)
    event_list["channel"] = hit_list[2, :].astype(np.uint8)
    event_list["atod"] = hit_list[3, :]
    event_list["baseline"] = hit_list[6, :]  # if baseline not present then all zeros
    event_list["pkttimes"] = time_s
    event_list["pktclock"] = time_clk
    event_list["pixel"] = util.channel_to_pixel(event_list["channel"])
    date_beg = util.calc_time(time_s[0], time_clk[0])
    date_end = util.calc_time(time_s[-1], time_clk[-1])
    event_list.meta.update({"DATE-BEG": date_beg.fits})
    event_list.meta.update({"DATE-END": date_end.fits})
    event_list.meta.update({"ORIGFILE": f"{filename.name}"})
    center_index = int(len(time_s) / 2.0)
    date_avg = util.calc_time(time_s[center_index], time_clk[center_index])
    event_list.meta.update({"DATE-AVG": date_avg.fits})
    return pkt_list, event_list


def parse_hk_packets(filename: Path):
    """Given a binary file, read only the housekeeping packets and return a timeseries.

    Parameters
    ----------
    filename : Path
        A file to read

    Returns
    -------
    hk_list : astropy.time.TimeSeries or None
        A list of housekeeping data
    """
    filename = Path(filename)
    with open(filename, "rb") as mixed_file:
        stream_by_apid = split_by_apid(mixed_file)
    packet_bytes = stream_by_apid.get(APID["housekeeping"], None)
    if packet_bytes is None:
        return None
    else:
        log.info(f"{filename.name}: Found housekeeping data")
    packet_definition = packet_definition_hk()
    pkt = ccsdspy.FixedLength(packet_definition)
    hk_data = pkt.load(packet_bytes, include_primary_header=True)
    hk_timestamps = [
        dt.timedelta(seconds=int(this_t)) + EPOCH for this_t in hk_data["timestamp"]
    ]
    hk_data = TimeSeries(time=hk_timestamps, data=hk_data)
    hk_data.meta.update({"ORIGFILE": f"{filename.name}"})
    return hk_data


def parse_spectrum_packets(filename: Path):
    """Given a binary file, read only the spectrum packets and return the data.

    Parameters
    ----------
    filename : Path
        A file to read

    Returns
    -------
    hk_list : astropy.time.TimeSeries or None
        A list of spectra data or None if no spectrum packets are found.
    """
    filename = Path(filename)
    with open(filename, "rb") as mixed_file:
        stream_by_apid = split_by_apid(mixed_file)
    packet_bytes = stream_by_apid.get(APID["spectrum"], None)
    if packet_bytes is None:
        return None
    else:
        log.info(f"{filename.name}: Found spectrum data")
    packet_definition = packet_definition_hist2()
    pkt = ccsdspy.FixedLength(packet_definition)
    data = pkt.load(packet_bytes, include_primary_header=True)
    timestamps = util.calc_time(data["TIME_S"], data["TIME_CLOCKS"])
    num_packets = len(data["TIME_S"])
    h = data["HISTOGRAM_DATA"].reshape((num_packets, 24, 513))
    histogram_data = h[:, :, 1:]  # remove the pixel id field
    pixel_ids = h[:, :, 0]
    ts = TimeSeries(time=timestamps)
    ts["livetime"] = data["LIVE_TIME"]
    ts["inttime"] = data["INTEGRATION_TIME"]
    ts["pkttimes"] = data["TIME_S"]
    ts["pktclock"] = data["TIME_CLOCKS"]
    ts["seqcount"] = data["CCSDS_SEQUENCE_COUNT"]
    specs = Spectrum1D(
        spectral_axis=np.arange(histogram_data.shape[2]) * u.pix,
        flux=histogram_data * u.ct,
    )
    ts.meta.update({"ORIGFILE": f"{filename.name}"})
    return ts, specs, pixel_ids


def parse_cmd_response_packets(filename: Path):
    """Given a raw binary file, read only the command response packets and return the data.

    The packet is defined as follows

    ==  =============================================================
    #   Description
    ==  =============================================================
    0   CCSDS header 1 (0x00A5)
    1   CCSDS header 2 (0b11 and sequence count)
    2   CCSDS header 3 payload size (remaining packet size - 1 octet)
    3   time_stamp_s 1
    4   time_stamp_s 2
    5   time_stamp_clocks 1
    6   time_stamp_clocks 2
    7   register address
    8   register value
    9   checksum
    ==  =============================================================

    Parameters
    ----------
    filename : Path
        A file to read

    Returns
    -------
    cmd_resp_list : astropy.time.TimeSeries or None
        A list of register read responses.
    """
    filename = Path(filename)
    with open(filename, "rb") as mixed_file:
        stream_by_apid = split_by_apid(mixed_file)
    packet_bytes = stream_by_apid.get(APID["cmd_resp"], None)
    if packet_bytes is None:
        return None
    else:
        log.info(f"{filename.name}: Found read data")
    packet_definition = packet_definition_cmd_response()
    pkt = ccsdspy.FixedLength(packet_definition)
    data = pkt.load(packet_bytes, include_primary_header=True)
    timestamps = util.calc_time(data["TIME_S"], data["TIME_CLOCKS"])
    data = {
        "time_s": data["TIME_S"],
        "time_clock": data["TIME_CLOCKS"],
        "address": data["ADDR"],
        "value": data["VALUE"],
        "seqcount": data["CCSDS_SEQUENCE_COUNT"],
    }
    ts = TimeSeries(time=timestamps, data=data)
    ts.meta.update({"ORIGFILE": f"{filename.name}"})
    return ts


def packet_definition_hk():
    """Return the packet definiton for the housekeeping packets."""
<<<<<<< HEAD
    NUM_FIELDS = 13
    p = [PacketField(name="TIMESTAMP", data_type="uint", bit_length=32)]
    for i in range(NUM_FIELDS):
        p += [PacketField(name=f"HK{i}", data_type="uint", bit_length=16)]
=======
    hk_table = ascii.read(padre_meddea._data_directory / "hk_packet_def.csv")
    hk_table.add_index("name")
    p = [PacketField(name="timestamp", data_type="uint", bit_length=32)]
    for this_hk in hk_table["name"]:
        p += [PacketField(name=this_hk, data_type="uint", bit_length=16)]
>>>>>>> e97d4189
    p += [PacketField(name="CHECKSUM", data_type="uint", bit_length=16)]
    return p


def packet_definition_hist():
    """Return the packet definition for the histogram packets."""
    # NOTE: This is an outdated packet definition.
    # the number of pixels provided by a histogram packet
    NUM_BINS = 512
    NUM_PIXELS = 24

    # the header
    p = [
        PacketField(name="TIMESTAMPS", data_type="uint", bit_length=4 * 16),
        PacketField(name="TIMESTAMPCLOCK", data_type="uint", bit_length=4 * 16),
        PacketField(name="INTEGRATION_TIME", data_type="uint", bit_length=32),
        PacketField(name="LIVE_TIME", data_type="uint", bit_length=32),
    ]

    for i in range(NUM_PIXELS):
        p += [
            PacketField(name=f"HISTOGRAM_SYNC{i}", data_type="uint", bit_length=8),
            PacketField(name=f"HISTOGRAM_DETNUM{i}", data_type="uint", bit_length=3),
            PacketField(name=f"HISTOGRAM_PIXNUM{i}", data_type="uint", bit_length=5),
            PacketArray(
                name=f"HISTOGRAM_DATA{i}",
                data_type="uint",
                bit_length=16,
                array_shape=NUM_BINS,
            ),
        ]

    p += [PacketField(name="CHECKSUM", data_type="uint", bit_length=16)]

    return p


def packet_definition_hist2():
    """Return the packet definition for the histogram packets."""
    # the number of pixels provided by a histogram packet
    NUM_BINS = 512
    NUM_PIXELS = 24

    # the header
    p = [
        PacketField(name="TIME_S", data_type="uint", bit_length=32),
        PacketField(name="TIME_CLOCKS", data_type="uint", bit_length=32),
        PacketField(name="INTEGRATION_TIME", data_type="uint", bit_length=32),
        PacketField(name="LIVE_TIME", data_type="uint", bit_length=32),
    ]

    p += [
        PacketArray(
            name="HISTOGRAM_DATA",
            data_type="uint",
            bit_length=16,
            array_shape=NUM_PIXELS * (NUM_BINS + 1),
        ),
    ]

    p += [PacketField(name="CHECKSUM", data_type="uint", bit_length=16)]

    return p


def packet_definition_ph():
    """Return the packet definition for the photon packets."""
    p = [
        PacketField(name="TIME_S", data_type="uint", bit_length=32),
        PacketField(name="TIME_CLOCKS", data_type="uint", bit_length=32),
        PacketField(name="INTEGRATION_TIME", data_type="uint", bit_length=16),
        PacketField(name="LIVE_TIME", data_type="uint", bit_length=16),
        PacketField(name="FLAGS", data_type="uint", bit_length=16),
        PacketField(name="CHECKSUM", data_type="uint", bit_length=16),
        PacketArray(
            name="PIXEL_DATA", data_type="uint", bit_length=16, array_shape="expand"
        ),
    ]
    return p


def packet_definition_cmd_response():
    """Return the packet definiton for the register read response"""
    p = [
        PacketField(name="TIME_S", data_type="uint", bit_length=32),
        PacketField(name="TIME_CLOCKS", data_type="uint", bit_length=32),
        PacketField(name="ADDR", data_type="uint", bit_length=16),
        PacketField(name="VALUE", data_type="uint", bit_length=16),
        PacketField(name="CHECKSUM", data_type="uint", bit_length=16),
    ]
    return p


def inspect_raw_file(filename: Path):
    """Given a raw binary file of packets, provide some high level summary information."""
    with open(filename, "rb") as mixed_file:
        stream_by_apid = split_by_apid(mixed_file)

    num_packets = count_packets(filename)
    print(f"There are {num_packets} total packets in this file")
    # TODO move this message to the logger, also assumes that there are no unknown APIDs
    print(f"APIDs found {stream_by_apid.keys()}.")

    for key, val in APID.items():
        if val in stream_by_apid.keys():
            print(
                f"There are {count_packets(stream_by_apid[val])} {key} packets (APID {val})."
            )<|MERGE_RESOLUTION|>--- conflicted
+++ resolved
@@ -46,18 +46,11 @@
     Examples
     --------
     """
-<<<<<<< HEAD
-    if filename.suffix == ".bin":  # raw binary file
-        result = read_raw_file(filename)
-    elif filename.suffix == ".fits":  # level 0 or above
-        pass
-=======
     this_path = Path(filename)
     if this_path.suffix == ".bin":  # raw binary file
         result = read_raw_file(this_path)
     elif this_path.suffix == ".fits":  # level 0 or above
         result = read_fits(this_path)
->>>>>>> e97d4189
     else:
         raise ValueError(f"File extension {filename.suffix} not recognized.")
     return result
@@ -488,18 +481,11 @@
 
 def packet_definition_hk():
     """Return the packet definiton for the housekeeping packets."""
-<<<<<<< HEAD
-    NUM_FIELDS = 13
-    p = [PacketField(name="TIMESTAMP", data_type="uint", bit_length=32)]
-    for i in range(NUM_FIELDS):
-        p += [PacketField(name=f"HK{i}", data_type="uint", bit_length=16)]
-=======
     hk_table = ascii.read(padre_meddea._data_directory / "hk_packet_def.csv")
     hk_table.add_index("name")
     p = [PacketField(name="timestamp", data_type="uint", bit_length=32)]
     for this_hk in hk_table["name"]:
         p += [PacketField(name=this_hk, data_type="uint", bit_length=16)]
->>>>>>> e97d4189
     p += [PacketField(name="CHECKSUM", data_type="uint", bit_length=16)]
     return p
 
