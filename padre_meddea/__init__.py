# see license/LICENSE.rst
import os
from pathlib import Path

try:
    from ._version import version as __version__
    from ._version import version_tuple
except ImportError:
    __version__ = "unknown version"
    version_tuple = (0, 0, "unknown version")

<<<<<<< HEAD
from swxsoc import config as swxsoc_config, log as swxsoc_log, print_config
from astropy.time import Time
=======
# Get SWXSOC_MISSIONS environment variable if it exists or use default for mission
SWXSOC_MISSION = os.getenv("SWXSOC_MISSION", "padre")
os.environ["SWXSOC_MISSION"] = SWXSOC_MISSION

from swxsoc import (  # noqa: E402
    config as swxsoc_config,
    log as swxsoc_log,
    print_config,
)
>>>>>>> 0b9c78a9

# Load user configuration
config = swxsoc_config

log = swxsoc_log

# Then you can be explicit to control what ends up in the namespace,
__all__ = ["config", "print_config"]

_package_directory = Path(__file__).parent
_data_directory = _package_directory / "data"
_test_files_directory = _package_directory / "data" / "test"

MISSION_NAME = "PADRE"
INSTRUMENT_NAME = "MeDDEA"

# the ratio of detector area for large pixels versus small pixels
RATIO_TOTAL_LARGE_TO_SMALL_PIX = 0.947

# the ratio of a large pixel to a small pixel area
RATIO_LARGE_TO_SMALL_PIX = 9.47

NUM_PIXELS = 12
NUM_SMALL_PIXELS = 4
NUM_LARGE_PIXELS = NUM_PIXELS - NUM_SMALL_PIXELS

peaking_time = [
    0.73,
    1.39,
    2.05,
    2.72,
    3.39,
    4.06,
    4.72,
    5.39,
    6.07,
    6.73,
    7.40,
    8.04,
    8.73,
    9.39,
    10.06,
    10.73,
]

APID = {
    "spectrum": 0xA2,  # decimal 162
    "photon": 0xA0,  # decimal 160
    "housekeeping": 0xA3,  # decimal 163
    "cmd_resp": 0x99,  # decimal 153
}

EPOCH = Time("2000-01-01 00:00", scale="utc")

log.debug(f"padre_meddea version: {__version__}")<|MERGE_RESOLUTION|>--- conflicted
+++ resolved
@@ -1,6 +1,8 @@
 # see license/LICENSE.rst
 import os
 from pathlib import Path
+
+from astropy.time import Time
 
 try:
     from ._version import version as __version__
@@ -9,10 +11,6 @@
     __version__ = "unknown version"
     version_tuple = (0, 0, "unknown version")
 
-<<<<<<< HEAD
-from swxsoc import config as swxsoc_config, log as swxsoc_log, print_config
-from astropy.time import Time
-=======
 # Get SWXSOC_MISSIONS environment variable if it exists or use default for mission
 SWXSOC_MISSION = os.getenv("SWXSOC_MISSION", "padre")
 os.environ["SWXSOC_MISSION"] = SWXSOC_MISSION
@@ -22,7 +20,6 @@
     log as swxsoc_log,
     print_config,
 )
->>>>>>> 0b9c78a9
 
 # Load user configuration
 config = swxsoc_config
@@ -35,9 +32,6 @@
 _package_directory = Path(__file__).parent
 _data_directory = _package_directory / "data"
 _test_files_directory = _package_directory / "data" / "test"
-
-MISSION_NAME = "PADRE"
-INSTRUMENT_NAME = "MeDDEA"
 
 # the ratio of detector area for large pixels versus small pixels
 RATIO_TOTAL_LARGE_TO_SMALL_PIX = 0.947
