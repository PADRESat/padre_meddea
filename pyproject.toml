--- conflicted
+++ resolved
@@ -7,16 +7,11 @@
 description = "A Python package to process and analyze data from the PADRE MEDDEA instrument."
 readme = "README.rst"
 dynamic = ["version"]
-<<<<<<< HEAD
-authors = [{ name = "Steven Christe", email = "steven.christe@nasa.gov" }]
-license = { file = "LICENSE.rst" }
-=======
 authors = [
   {name = "Steven Christe", email="steven.christe@nasa.gov"},
   {name = "Andrew Robbertz", email="a.robbertz@gmail.com"},
 ]
 license = {file = "LICENSE.rst"}
->>>>>>> 05d9f796
 requires-python = ">=3.10"
 keywords = ["nasa mission", "space weather"]
 classifiers = [
